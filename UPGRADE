--- conflicted
+++ resolved
@@ -1,9 +1,5 @@
 
-<<<<<<< HEAD
-         Upgrading Instructions for PRADO Framework v3.1.6
-=======
-         Upgrading Instructions for PRADO Framework v3.1.4
->>>>>>> 9a87732c
+         Upgrading Instructions for PRADO Framework v3.2
          =================================================
 
 !!!IMPORTANT!!!
@@ -13,7 +9,6 @@
 version B between A and C, you need to following the instructions
 for both A and B.
 
-<<<<<<< HEAD
 Upgrading from v3.1.5
 ---------------------
 
@@ -30,10 +25,6 @@
 ---------------------
 - The prado-cli and prado-cli.bat scripts have been moved into
   the framework folder of the distribution.
-=======
-Upgrading from v3.1.3
----------------------
->>>>>>> 9a87732c
 
 
 Upgrading from v3.1.2
