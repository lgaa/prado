--- conflicted
+++ resolved
@@ -1,1128 +1,1119 @@
-<?php
-/**
- * TLogRouter, TLogRoute, TFileLogRoute, TEmailLogRoute class file
- *
- * @author Qiang Xue <qiang.xue@gmail.com>
- * @link http://www.pradosoft.com/
- * @copyright Copyright &copy; 2005-2008 PradoSoft
- * @license http://www.pradosoft.com/license/
- * @version $Id$
- * @package System.Util
- */
-
-Prado::using('System.Data.TDbConnection');
-
-/**
- * TLogRouter class.
- *
- * TLogRouter manages routes that record log messages in different media different ways.
- * For example, a file log route {@link TFileLogRoute} records log messages
- * in log files. An email log route {@link TEmailLogRoute} sends log messages
- * to email addresses.
- *
- * Log routes may be configured in application or page folder configuration files
- * or an external configuration file specified by {@link setConfigFile ConfigFile}.
- * The format is as follows,
- * <code>
- *   <route class="TFileLogRoute" Categories="System.Web.UI" Levels="Warning" />
- *   <route class="TEmailLogRoute" Categories="Application" Levels="Fatal" Emails="admin@pradosoft.com" />
- * </code>
- * PHP configuration style:
- * <code>
- * 
- * </code>
- * You can specify multiple routes with different filtering conditions and different
- * targets, even if the routes are of the same type.
- *
- * @author Qiang Xue <qiang.xue@gmail.com>
- * @author Carl G. Mathisen <carlgmathisen@gmail.com>
- * @version $Id$
- * @package System.Util
- * @since 3.0
- */
-class TLogRouter extends TModule
-{
-	/**
-	 * @var array list of routes available
-	 */
-	private $_routes=array();
-	/**
-	 * @var string external configuration file
-	 */
-	private $_configFile=null;
-
-	/**
-	 * Initializes this module.
-	 * This method is required by the IModule interface.
-	 * @param mixed configuration for this module, can be null
-	 * @throws TConfigurationException if {@link getConfigFile ConfigFile} is invalid.
-	 */
-	public function init($config)
-	{
-		if($this->_configFile!==null)
-		{
- 			if(is_file($this->_configFile))
- 			{
-				if($this->getApplication()->getConfigurationType()==TApplication::CONFIG_TYPE_PHP)
-				{
-					$phpConfig = include $this->_configFile;
-					$this->loadConfig($phpConfig);
-				}
-				else
-				{
-					$dom=new TXmlDocument;
-					$dom->loadFromFile($this->_configFile);
-					$this->loadConfig($dom);
-				}
-			}
-			else
-				throw new TConfigurationException('logrouter_configfile_invalid',$this->_configFile);
-		}
-		$this->loadConfig($config);
-		$this->getApplication()->attachEventHandler('OnEndRequest',array($this,'collectLogs'));
-	}
-
-	/**
-	 * Loads configuration from an XML element or PHP array
-	 * @param mixed configuration node
-	 * @throws TConfigurationException if log route class or type is not specified
-	 */
-	private function loadConfig($config)
-	{
-		if(is_array($config))
-		{
-			if(isset($config['routes']) && is_array($config['routes']))
-			{
-				foreach($config['routes'] as $route)
-				{
-					$properties = isset($route['properties'])?$route['properties']:array();
-					if(!isset($route['class']))
-						throw new TConfigurationException('logrouter_routeclass_required');
-					$route=Prado::createComponent($route['class']);
-					if(!($route instanceof TLogRoute))
-						throw new TConfigurationException('logrouter_routetype_invalid');
-					foreach($properties as $name=>$value)
-						$route->setSubproperty($name,$value);
-					$this->_routes[]=$route;
-					$route->init($route);
-				}
-			}
-		}
-		else
-		{
-			foreach($config->getElementsByTagName('route') as $routeConfig)
-			{
-				$properties=$routeConfig->getAttributes();
-				if(($class=$properties->remove('class'))===null)
-					throw new TConfigurationException('logrouter_routeclass_required');
-				$route=Prado::createComponent($class);
-				if(!($route instanceof TLogRoute))
-					throw new TConfigurationException('logrouter_routetype_invalid');
-				foreach($properties as $name=>$value)
-					$route->setSubproperty($name,$value);
-				$this->_routes[]=$route;
-				$route->init($routeConfig);
-			}
-		}
-	}
-
-	/**
-	 * Adds a TLogRoute instance to the log router.
-<<<<<<< HEAD
-	 *
-	 * @param TLogRoute $route
-=======
-	 * 
-	 * @param TLogRoute $route 
->>>>>>> 9a87732c
-	 * @throws TInvalidDataTypeException if the route object is invalid
-	 */
-	public function addRoute($route)
-	{
-		if(!($route instanceof TLogRoute))
-			throw new TInvalidDataTypeException('logrouter_routetype_invalid');
-		$this->_routes[]=$route;
-		$route->init(null);
-	}
-
-	/**
-	 * @return string external configuration file. Defaults to null.
-	 */
-	public function getConfigFile()
-	{
-		return $this->_configFile;
-	}
-
-	/**
-	 * @param string external configuration file in namespace format. The file
-	 * must be suffixed with '.xml'.
-	 * @throws TConfigurationException if the file is invalid.
-	 */
-	public function setConfigFile($value)
-	{
-<<<<<<< HEAD
-		if(($this->_configFile=Prado::getPathOfNamespace($value,self::CONFIG_FILE_EXT))===null)
-=======
-		if(($this->_configFile=Prado::getPathOfNamespace($value,$this->getApplication()->getConfigurationFileExt()))===null)
->>>>>>> 9a87732c
-			throw new TConfigurationException('logrouter_configfile_invalid',$value);
-	}
-
-	/**
-	 * Collects log messages from a logger.
-	 * This method is an event handler to application's EndRequest event.
-	 * @param mixed event parameter
-	 */
-	public function collectLogs($param)
-	{
-		$logger=Prado::getLogger();
-		foreach($this->_routes as $route)
-			$route->collectLogs($logger);
-	}
-}
-
-/**
- * TLogRoute class.
- *
- * TLogRoute is the base class for all log route classes.
- * A log route object retrieves log messages from a logger and sends it
- * somewhere, such as files, emails.
- * The messages being retrieved may be filtered first before being sent
- * to the destination. The filters include log level filter and log category filter.
- *
- * To specify level filter, set {@link setLevels Levels} property,
- * which takes a string of comma-separated desired level names (e.g. 'Error, Debug').
- * To specify category filter, set {@link setCategories Categories} property,
- * which takes a string of comma-separated desired category names (e.g. 'System.Web, System.IO').
- *
- * Level filter and category filter are combinational, i.e., only messages
- * satisfying both filter conditions will they be returned.
- *
- * @author Qiang Xue <qiang.xue@gmail.com>
- * @version $Id$
- * @package System.Util
- * @since 3.0
- */
-abstract class TLogRoute extends TApplicationComponent
-{
-	/**
-	 * @var array lookup table for level names
-	 */
-	protected static $_levelNames=array(
-		TLogger::DEBUG=>'Debug',
-		TLogger::INFO=>'Info',
-		TLogger::NOTICE=>'Notice',
-		TLogger::WARNING=>'Warning',
-		TLogger::ERROR=>'Error',
-		TLogger::ALERT=>'Alert',
-		TLogger::FATAL=>'Fatal'
-	);
-	/**
-	 * @var array lookup table for level values
-	 */
-	protected static $_levelValues=array(
-		'debug'=>TLogger::DEBUG,
-		'info'=>TLogger::INFO,
-		'notice'=>TLogger::NOTICE,
-		'warning'=>TLogger::WARNING,
-		'error'=>TLogger::ERROR,
-		'alert'=>TLogger::ALERT,
-		'fatal'=>TLogger::FATAL
-	);
-	/**
-	 * @var integer log level filter (bits)
-	 */
-	private $_levels=null;
-	/**
-	 * @var array log category filter
-	 */
-	private $_categories=null;
-
-	/**
-	 * Initializes the route.
-	 * @param TXmlElement configurations specified in {@link TLogRouter}.
-	 */
-	public function init($config)
-	{
-	}
-
-	/**
-	 * @return integer log level filter
-	 */
-	public function getLevels()
-	{
-		return $this->_levels;
-	}
-
-	/**
-	 * @param integer|string integer log level filter (in bits). If the value is
-	 * a string, it is assumed to be comma-separated level names. Valid level names
-	 * include 'Debug', 'Info', 'Notice', 'Warning', 'Error', 'Alert' and 'Fatal'.
-	 */
-	public function setLevels($levels)
-	{
-		if(is_integer($levels))
-			$this->_levels=$levels;
-		else
-		{
-			$this->_levels=null;
-			$levels=strtolower($levels);
-			foreach(explode(',',$levels) as $level)
-			{
-				$level=trim($level);
-				if(isset(self::$_levelValues[$level]))
-					$this->_levels|=self::$_levelValues[$level];
-			}
-		}
-	}
-
-	/**
-	 * @return array list of categories to be looked for
-	 */
-	public function getCategories()
-	{
-		return $this->_categories;
-	}
-
-	/**
-	 * @param array|string list of categories to be looked for. If the value is a string,
-	 * it is assumed to be comma-separated category names.
-	 */
-	public function setCategories($categories)
-	{
-		if(is_array($categories))
-			$this->_categories=$categories;
-		else
-		{
-			$this->_categories=null;
-			foreach(explode(',',$categories) as $category)
-			{
-				if(($category=trim($category))!=='')
-					$this->_categories[]=$category;
-			}
-		}
-	}
-
-	/**
-	 * @param integer level value
-	 * @return string level name
-	 */
-	protected function getLevelName($level)
-	{
-		return isset(self::$_levelNames[$level])?self::$_levelNames[$level]:'Unknown';
-	}
-
-	/**
-	 * @param string level name
-	 * @return integer level value
-	 */
-	protected function getLevelValue($level)
-	{
-		return isset(self::$_levelValues[$level])?self::$_levelValues[$level]:0;
-	}
-
-	/**
-	 * Formats a log message given different fields.
-	 * @param string message content
-	 * @param integer message level
-	 * @param string message category
-	 * @param integer timestamp
-	 * @return string formatted message
-	 */
-	protected function formatLogMessage($message,$level,$category,$time)
-	{
-		return @gmdate('M d H:i:s',$time).' ['.$this->getLevelName($level).'] ['.$category.'] '.$message."\n";
-	}
-
-	/**
-	 * Retrieves log messages from logger to log route specific destination.
-	 * @param TLogger logger instance
-	 */
-	public function collectLogs(TLogger $logger)
-	{
-		$logs=$logger->getLogs($this->getLevels(),$this->getCategories());
-		if(!empty($logs))
-			$this->processLogs($logs);
-	}
-
-	/**
-	 * Processes log messages and sends them to specific destination.
-	 * Derived child classes must implement this method.
-	 * @param array list of messages.  Each array elements represents one message
-	 * with the following structure:
-	 * array(
-	 *   [0] => message
-	 *   [1] => level
-	 *   [2] => category
-	 *   [3] => timestamp);
-	 */
-	abstract protected function processLogs($logs);
-}
-
-/**
- * TFileLogRoute class.
- *
- * TFileLogRoute records log messages in files.
- * The log files are stored under {@link setLogPath LogPath} and the file name
- * is specified by {@link setLogFile LogFile}. If the size of the log file is
- * greater than {@link setMaxFileSize MaxFileSize} (in kilo-bytes), a rotation
- * is performed, which renames the current log file by suffixing the file name
- * with '.1'. All existing log files are moved backwards one place, i.e., '.2'
- * to '.3', '.1' to '.2'. The property {@link setMaxLogFiles MaxLogFiles}
- * specifies how many files to be kept.
- *
- * @author Qiang Xue <qiang.xue@gmail.com>
- * @version $Id$
- * @package System.Util
- * @since 3.0
- */
-class TFileLogRoute extends TLogRoute
-{
-	/**
-	 * @var integer maximum log file size
-	 */
-	private $_maxFileSize=512; // in KB
-	/**
-	 * @var integer number of log files used for rotation
-	 */
-	private $_maxLogFiles=2;
-	/**
-	 * @var string directory storing log files
-	 */
-	private $_logPath=null;
-	/**
-	 * @var string log file name
-	 */
-	private $_logFile='prado.log';
-
-	/**
-	 * @return string directory storing log files. Defaults to application runtime path.
-	 */
-	public function getLogPath()
-	{
-		if($this->_logPath===null)
-			$this->_logPath=$this->getApplication()->getRuntimePath();
-		return $this->_logPath;
-	}
-
-	/**
-	 * @param string directory (in namespace format) storing log files.
-	 * @throws TConfigurationException if log path is invalid
-	 */
-	public function setLogPath($value)
-	{
-		if(($this->_logPath=Prado::getPathOfNamespace($value))===null || !is_dir($this->_logPath) || !is_writable($this->_logPath))
-			throw new TConfigurationException('filelogroute_logpath_invalid',$value);
-	}
-
-	/**
-	 * @return string log file name. Defaults to 'prado.log'.
-	 */
-	public function getLogFile()
-	{
-		return $this->_logFile;
-	}
-
-	/**
-	 * @param string log file name
-	 */
-	public function setLogFile($value)
-	{
-		$this->_logFile=$value;
-	}
-
-	/**
-	 * @return integer maximum log file size in kilo-bytes (KB). Defaults to 1024 (1MB).
-	 */
-	public function getMaxFileSize()
-	{
-		return $this->_maxFileSize;
-	}
-
-	/**
-	 * @param integer maximum log file size in kilo-bytes (KB).
-	 * @throws TInvalidDataValueException if the value is smaller than 1.
-	 */
-	public function setMaxFileSize($value)
-	{
-		$this->_maxFileSize=TPropertyValue::ensureInteger($value);
-		if($this->_maxFileSize<=0)
-			throw new TInvalidDataValueException('filelogroute_maxfilesize_invalid');
-	}
-
-	/**
-	 * @return integer number of files used for rotation. Defaults to 2.
-	 */
-	public function getMaxLogFiles()
-	{
-		return $this->_maxLogFiles;
-	}
-
-	/**
-	 * @param integer number of files used for rotation.
-	 */
-	public function setMaxLogFiles($value)
-	{
-		$this->_maxLogFiles=TPropertyValue::ensureInteger($value);
-		if($this->_maxLogFiles<1)
-			throw new TInvalidDataValueException('filelogroute_maxlogfiles_invalid');
-	}
-
-	/**
-	 * Saves log messages in files.
-	 * @param array list of log messages
-	 */
-	protected function processLogs($logs)
-	{
-		$logFile=$this->getLogPath().DIRECTORY_SEPARATOR.$this->getLogFile();
-		if(@filesize($logFile)>$this->_maxFileSize*1024)
-			$this->rotateFiles();
-		foreach($logs as $log)
-			error_log($this->formatLogMessage($log[0],$log[1],$log[2],$log[3]),3,$logFile);
-	}
-
-	/**
-	 * Rotates log files.
-	 */
-	protected function rotateFiles()
-	{
-		$file=$this->getLogPath().DIRECTORY_SEPARATOR.$this->getLogFile();
-		for($i=$this->_maxLogFiles;$i>0;--$i)
-		{
-			$rotateFile=$file.'.'.$i;
-			if(is_file($rotateFile))
-			{
-				if($i===$this->_maxLogFiles)
-					unlink($rotateFile);
-				else
-					rename($rotateFile,$file.'.'.($i+1));
-			}
-		}
-		if(is_file($file))
-			rename($file,$file.'.1');
-	}
-}
-
-/**
- * TEmailLogRoute class.
- *
- * TEmailLogRoute sends selected log messages to email addresses.
- * The target email addresses may be specified via {@link setEmails Emails} property.
- * Optionally, you may set the email {@link setSubject Subject} and the
- * {@link setSentFrom SentFrom} address.
- *
- * @author Qiang Xue <qiang.xue@gmail.com>
- * @version $Id$
- * @package System.Util
- * @since 3.0
- */
-class TEmailLogRoute extends TLogRoute
-{
-	/**
-	 * Regex pattern for email address.
-	 */
-	const EMAIL_PATTERN='/^([0-9a-zA-Z]+[-._+&])*[0-9a-zA-Z]+@([-0-9a-zA-Z]+[.])+[a-zA-Z]{2,6}$/';
-	/**
-	 * Default email subject.
-	 */
-	const DEFAULT_SUBJECT='Prado Application Log';
-	/**
-	 * @var array list of destination email addresses.
-	 */
-	private $_emails=array();
-	/**
-	 * @var string email subject
-	 */
-	private $_subject='';
-	/**
-	 * @var string email sent from address
-	 */
-	private $_from='';
-
-	/**
-	 * Initializes the route.
-	 * @param TXmlElement configurations specified in {@link TLogRouter}.
-	 * @throws TConfigurationException if {@link getSentFrom SentFrom} is empty and
-	 * 'sendmail_from' in php.ini is also empty.
-	 */
-	public function init($config)
-	{
-		if($this->_from==='')
-			$this->_from=ini_get('sendmail_from');
-		if($this->_from==='')
-			throw new TConfigurationException('emaillogroute_sentfrom_required');
-	}
-
-	/**
-	 * Sends log messages to specified email addresses.
-	 * @param array list of log messages
-	 */
-	protected function processLogs($logs)
-	{
-		$message='';
-		foreach($logs as $log)
-			$message.=$this->formatLogMessage($log[0],$log[1],$log[2],$log[3]);
-		$message=wordwrap($message,70);
-		$returnPath = ini_get('sendmail_path') ? "Return-Path:{$this->_from}\r\n" : '';
-		foreach($this->_emails as $email)
-			mail($email,$this->getSubject(),$message,"From:{$this->_from}\r\n{$returnPath}");
-
-	}
-
-	/**
-	 * @return array list of destination email addresses
-	 */
-	public function getEmails()
-	{
-		return $this->_emails;
-	}
-
-	/**
-	 * @return array|string list of destination email addresses. If the value is
-	 * a string, it is assumed to be comma-separated email addresses.
-	 */
-	public function setEmails($emails)
-	{
-		if(is_array($emails))
-			$this->_emails=$emails;
-		else
-		{
-			$this->_emails=array();
-			foreach(explode(',',$emails) as $email)
-			{
-				$email=trim($email);
-				if(preg_match(self::EMAIL_PATTERN,$email))
-					$this->_emails[]=$email;
-			}
-		}
-	}
-
-	/**
-	 * @return string email subject. Defaults to TEmailLogRoute::DEFAULT_SUBJECT
-	 */
-	public function getSubject()
-	{
-		if($this->_subject===null)
-			$this->_subject=self::DEFAULT_SUBJECT;
-		return $this->_subject;
-	}
-
-	/**
-	 * @param string email subject.
-	 */
-	public function setSubject($value)
-	{
-		$this->_subject=$value;
-	}
-
-	/**
-	 * @return string send from address of the email
-	 */
-	public function getSentFrom()
-	{
-		return $this->_from;
-	}
-
-	/**
-	 * @param string send from address of the email
-	 */
-	public function setSentFrom($value)
-	{
-		$this->_from=$value;
-	}
-}
-
-/**
- * TBrowserLogRoute class.
- *
- * TBrowserLogRoute prints selected log messages in the response.
- *
- * @author Xiang Wei Zhuo <weizhuo[at]gmail[dot]com>
- * @version $Id$
- * @package System.Util
- * @since 3.0
- */
-class TBrowserLogRoute extends TLogRoute
-{
-	public function processLogs($logs)
-	{
-		if(empty($logs) || $this->getApplication()->getMode()==='Performance') return;
-		$first = $logs[0][3];
-		$even = true;
-		$response = $this->getApplication()->getResponse();
-		$response->write($this->renderHeader());
-		for($i=0,$n=count($logs);$i<$n;++$i)
-		{
-			if ($i<$n-1)
-			{
-				$timing['delta'] = $logs[$i+1][3] - $logs[$i][3];
-				$timing['total'] = $logs[$i+1][3] - $first;
-			}
-			else
-			{
-				$timing['delta'] = '?';
-				$timing['total'] = $logs[$i][3] - $first;
-			}
-			$timing['even'] = !($even = !$even);
-			$response->write($this->renderMessage($logs[$i],$timing));
-		}
-		$response->write($this->renderFooter());
-	}
-
-	protected function renderHeader()
-	{
-		$string = <<<EOD
-<table cellspacing="0" cellpadding="2" border="0" width="100%" style="table-layout:auto">
-	<tr>
-		<th style="background-color: black; color:white;" colspan="5">
-			Application Log
-		</th>
-	</tr><tr style="background-color: #ccc; color:black">
-	    <th style="width: 15px">&nbsp;</th>
-		<th style="width: auto">Category</th><th style="width: auto">Message</th><th style="width: 120px">Time Spent (s)</th><th style="width: 150px">Cumulated Time Spent (s)</th>
-	</tr>
-EOD;
-		return $string;
-	}
-
-	protected function renderMessage($log, $info)
-	{
-		$bgcolor = $info['even'] ? "#fff" : "#eee";
-		$total = sprintf('%0.6f', $info['total']);
-		$delta = sprintf('%0.6f', $info['delta']);
-		$color = $this->getColorLevel($log[1]);
-		$msg = preg_replace('/\(line[^\)]+\)$/','',$log[0]); //remove line number info
-		$msg = THttpUtility::htmlEncode($msg);
-		$string = <<<EOD
-	<tr style="background-color: {$bgcolor}; color:#000">
-		<td style="border:1px solid silver;background-color: $color;">&nbsp;</td>
-		<td>{$log[2]}</td>
-		<td>{$msg}</td>
-		<td style="text-align:center">{$delta}</td>
-		<td style="text-align:center">{$total}</td>
-	</tr>
-EOD;
-		return $string;
-	}
-
-	protected function getColorLevel($level)
-	{
-		switch($level)
-		{
-			case TLogger::DEBUG: return 'green';
-			case TLogger::INFO: return 'black';
-			case TLogger::NOTICE: return '#3333FF';
-			case TLogger::WARNING: return '#33FFFF';
-			case TLogger::ERROR: return '#ff9933';
-			case TLogger::ALERT: return '#ff00ff';
-			case TLogger::FATAL: return 'red';
-		}
-		return '';
-	}
-
-	protected function renderFooter()
-	{
-		$string = "<tr><td colspan=\"5\" style=\"text-align:center; background-color:black; border-top: 1px solid #ccc; padding:0.2em;\">";
-		foreach(self::$_levelValues as $name => $level)
-		{
-			$string .= "<span style=\"color:white; border:1px solid white; background-color:".$this->getColorLevel($level);
-			$string .= ";margin: 0.5em; padding:0.01em;\">".strtoupper($name)."</span>";
-		}
-		$string .= "</td></tr></table>";
-		return $string;
-	}
-}
-
-
-/**
- * TDbLogRoute class
- *
- * TDbLogRoute stores log messages in a database table.
- * To specify the database table, set {@link setConnectionID ConnectionID} to be
- * the ID of a {@link TDataSourceConfig} module and {@link setLogTableName LogTableName}.
- * If they are not setting, an SQLite3 database named 'sqlite3.log' will be created and used
- * under the runtime directory.
- *
- * By default, the database table name is 'pradolog'. It has the following structure:
- * <code>
- *	CREATE TABLE pradolog
- *  (
- *		log_id INTEGER NOT NULL PRIMARY KEY,
- *		level INTEGER,
- *		category VARCHAR(128),
- *		logtime VARCHAR(20),
- *		message VARCHAR(255)
- *   );
- * </code>
- *
- * @author Qiang Xue <qiang.xue@gmail.com>
- * @version $Id$
- * @package System.Util
- * @since 3.1.2
- */
-class TDbLogRoute extends TLogRoute
-{
-	/**
-	 * @var string the ID of TDataSourceConfig module
-	 */
-	private $_connID='';
-	/**
-	 * @var TDbConnection the DB connection instance
-	 */
-	private $_db;
-	/**
-	 * @var string name of the DB log table
-	 */
-	private $_logTable='pradolog';
-	/**
-	 * @var boolean whether the log DB table should be created automatically
-	 */
-	private $_autoCreate=true;
-
-	/**
-	 * Destructor.
-	 * Disconnect the db connection.
-	 */
-	public function __destruct()
-	{
-		if($this->_db!==null)
-			$this->_db->setActive(false);
-	}
-
-	/**
-	 * Initializes this module.
-	 * This method is required by the IModule interface.
-	 * It initializes the database for logging purpose.
-	 * @param TXmlElement configuration for this module, can be null
-	 * @throws TConfigurationException if the DB table does not exist.
-	 */
-	public function init($config)
-	{
-		$db=$this->getDbConnection();
-		$db->setActive(true);
-
-		$sql='SELECT * FROM '.$this->_logTable.' WHERE 0';
-		try
-		{
-			$db->createCommand($sql)->query()->close();
-		}
-		catch(Exception $e)
-		{
-			// DB table not exists
-			if($this->_autoCreate)
-				$this->createDbTable();
-			else
-				throw new TConfigurationException('db_logtable_inexistent',$this->_logTable);
-		}
-
-		parent::init($config);
-	}
-
-	/**
-	 * Stores log messages into database.
-	 * @param array list of log messages
-	 */
-	protected function processLogs($logs)
-	{
-		$sql='INSERT INTO '.$this->_logTable.'(level, category, logtime, message) VALUES (:level, :category, :logtime, :message)';
-		$command=$this->getDbConnection()->createCommand($sql);
-		foreach($logs as $log)
-		{
-			$command->bindValue(':message',$log[0]);
-			$command->bindValue(':level',$log[1]);
-			$command->bindValue(':category',$log[2]);
-			$command->bindValue(':logtime',$log[3]);
-			$command->execute();
-		}
-	}
-
-	/**
-	 * Creates the DB table for storing log messages.
-	 * @todo create sequence for PostgreSQL
-	 */
-	protected function createDbTable()
-	{
-		$db = $this->getDbConnection();
-		$driver=$db->getDriverName();
-		$autoidAttributes = '';
-		if($driver==='mysql')
-			$autoidAttributes = 'AUTO_INCREMENT';
-
-		$sql='CREATE TABLE '.$this->_logTable.' (
-			log_id INTEGER NOT NULL PRIMARY KEY ' . $autoidAttributes . ',
-			level INTEGER,
-			category VARCHAR(128),
-			logtime VARCHAR(20),
-			message VARCHAR(255))';
-		$db->createCommand($sql)->execute();
-	}
-
-	/**
-	 * Creates the DB connection.
-	 * @param string the module ID for TDataSourceConfig
-	 * @return TDbConnection the created DB connection
-	 * @throws TConfigurationException if module ID is invalid or empty
-	 */
-	protected function createDbConnection()
-	{
-		if($this->_connID!=='')
-		{
-			$config=$this->getApplication()->getModule($this->_connID);
-			if($config instanceof TDataSourceConfig)
-				return $config->getDbConnection();
-			else
-				throw new TConfigurationException('dblogroute_connectionid_invalid',$this->_connID);
-		}
-		else
-		{
-			$db=new TDbConnection;
-			// default to SQLite3 database
-			$dbFile=$this->getApplication()->getRuntimePath().'/sqlite3.log';
-			$db->setConnectionString('sqlite:'.$dbFile);
-			return $db;
-		}
-	}
-
-	/**
-	 * @return TDbConnection the DB connection instance
-	 */
-	public function getDbConnection()
-	{
-		if($this->_db===null)
-			$this->_db=$this->createDbConnection();
-		return $this->_db;
-	}
-
-	/**
-	 * @return string the ID of a {@link TDataSourceConfig} module. Defaults to empty string, meaning not set.
-	 */
-	public function getConnectionID()
-	{
-		return $this->_connID;
-	}
-
-	/**
-	 * Sets the ID of a TDataSourceConfig module.
-	 * The datasource module will be used to establish the DB connection for this log route.
-	 * @param string ID of the {@link TDataSourceConfig} module
-	 */
-	public function setConnectionID($value)
-	{
-		$this->_connID=$value;
-	}
-
-	/**
-	 * @return string the name of the DB table to store log content. Defaults to 'pradolog'.
-	 * @see setAutoCreateLogTable
-	 */
-	public function getLogTableName()
-	{
-		return $this->_logTable;
-	}
-
-	/**
-	 * Sets the name of the DB table to store log content.
-	 * Note, if {@link setAutoCreateLogTable AutoCreateLogTable} is false
-	 * and you want to create the DB table manually by yourself,
-	 * you need to make sure the DB table is of the following structure:
-	 * (key CHAR(128) PRIMARY KEY, value BLOB, expire INT)
-	 * @param string the name of the DB table to store log content
-	 * @see setAutoCreateLogTable
-	 */
-	public function setLogTableName($value)
-	{
-		$this->_logTable=$value;
-	}
-
-	/**
-	 * @return boolean whether the log DB table should be automatically created if not exists. Defaults to true.
-	 * @see setAutoCreateLogTable
-	 */
-	public function getAutoCreateLogTable()
-	{
-		return $this->_autoCreate;
-	}
-
-	/**
-	 * @param boolean whether the log DB table should be automatically created if not exists.
-	 * @see setLogTableName
-	 */
-	public function setAutoCreateLogTable($value)
-	{
-		$this->_autoCreate=TPropertyValue::ensureBoolean($value);
-	}
-
-}
-
-/**
- * TFirebugLogRoute class.
- *
- * TFirebugLogRoute prints selected log messages in the firebug log console.
- *
- * {@link http://www.getfirebug.com/ FireBug Website}
- *
- * @author Enrico Stahn <mail@enricostahn.com>, Christophe Boulain <Christophe.Boulain@gmail.com>
- * @version $Id$
- * @package System.Util
- * @since 3.1.2
- */
-class TFirebugLogRoute extends TBrowserLogRoute
-{
-	protected function renderHeader ()
-	{
-		$string = <<<EOD
-
-<script type="text/javascript">
-/*<![CDATA[*/
-if (typeof(console) == 'object')
-{
-	console.log ("[Cumulated Time] [Time] [Level] [Category] [Message]");
-
-EOD;
-
-		return $string;
-	}
-
-	protected function renderMessage ($log, $info)
-	{
-		$logfunc = $this->getFirebugLoggingFunction($log[1]);
-		$total = sprintf('%0.6f', $info['total']);
-		$delta = sprintf('%0.6f', $info['delta']);
-		$msg = trim($this->formatLogMessage($log[0],$log[1],$log[2],''));
-		$msg = preg_replace('/\(line[^\)]+\)$/','',$msg); //remove line number info
-		$msg = "[{$total}] [{$delta}] ".$msg; // Add time spent and cumulated time spent
-		$string = $logfunc . '(\'' . addslashes($msg) . '\');' . "\n";
-
-		return $string;
-	}
-
-
-	protected function renderFooter ()
-	{
-		$string = <<<EOD
-
-}
-</script>
-
-EOD;
-
-		return $string;
-	}
-
-	protected function getFirebugLoggingFunction($level)
-	{
-		switch ($level)
-		{
-			case TLogger::DEBUG:
-			case TLogger::INFO:
-			case TLogger::NOTICE:
-				return 'console.log';
-			case TLogger::WARNING:
-				return 'console.warn';
-			case TLogger::ERROR:
-			case TLogger::ALERT:
-			case TLogger::FATAL:
-				return 'console.error';
-		}
-		return 'console.log';
-	}
-
-}
-
-/**
- * TFirePhpLogRoute class.
- *
- * TFirePhpLogRoute prints log messages in the firebug log console via firephp.
- *
- * {@link http://www.getfirebug.com/ FireBug Website}
- * {@link http://www.firephp.org/ FirePHP Website}
- *
- * @author Yves Berkholz <godzilla80[at]gmx[dot]net>
- * @version $Id$
- * @package System.Util
- * @since 3.1.5
- */
-class TFirePhpLogRoute extends TLogRoute
-{
-	/**
-	 * Default group label
-	 */
-	const DEFAULT_LABEL = 'System.Util.TLogRouter(TFirePhpLogRoute)';
-
-	private $_groupLabel = null;
-
-	public function processLogs($logs)
-	{
-		if(empty($logs) || $this->getApplication()->getMode()==='Performance') return;
-
-		require_once Prado::getPathOfNamespace('System.3rdParty.FirePHPCore') . '/FirePHP.class.php';
-		$firephp = FirePHP::getInstance(true);
-		$firephp -> setOptions(array('useNativeJsonEncode' => false));
-
-		$firephp -> group($this->getGroupLabel(), array('Collapsed' => true));
-
-		$firephp ->log('Time,  Message');
-
-		$first = $logs[0][3];
-		$c = count($logs);
-		for($i=0,$n=$c;$i<$n;++$i)
-		{
-			$message	= $logs[$i][0];
-			$level		= $logs[$i][1];
-			$category	= $logs[$i][2];
-
-			if ($i<$n-1)
-			{
-				$delta = $logs[$i+1][3] - $logs[$i][3];
-				$total = $logs[$i+1][3] - $first;
-			}
-			else
-			{
-				$delta = '?';
-				$total = $logs[$i][3] - $first;
-			}
-
-			$message = sPrintF('+%0.6f: %s', $delta, preg_replace('/\(line[^\)]+\)$/','',$message));
-			$firephp ->fb($message, $category, self::translateLogLevel($level));
-		}
-		$firephp ->log( sPrintF('%0.6f', $total), 'Cumulated Time');
-		$firephp -> groupEnd();
-	}
-
-	protected static function translateLogLevel($level)
-	{
-		switch($level)
-		{
-			case TLogger::INFO:
-				return FirePHP::INFO;
-			case TLogger::DEBUG:
-			case TLogger::NOTICE:
-				return FirePHP::LOG;
-			case TLogger::WARNING:
-				return FirePHP::WARN;
-			case TLogger::ERROR:
-			case TLogger::ALERT:
-			case TLogger::FATAL:
-				return FirePHP::ERROR;
-		}
-		return FirePHP::LOG;
-	}
-
-	/**
-	 * @return string group label. Defaults to TFirePhpLogRoute::DEFAULT_LABEL
-	 */
-	public function getGroupLabel()
-	{
-		if($this->_groupLabel===null)
-			$this->_groupLabel=self::DEFAULT_LABEL;
-		return $this->_groupLabel;
-	}
-
-	/**
-	 * @param string group label.
-	 */
-	public function setGroupLabel($value)
-	{
-		$this->_groupLabel=$value;
-	}
+<?php
+/**
+ * TLogRouter, TLogRoute, TFileLogRoute, TEmailLogRoute class file
+ *
+ * @author Qiang Xue <qiang.xue@gmail.com>
+ * @link http://www.pradosoft.com/
+ * @copyright Copyright &copy; 2005-2008 PradoSoft
+ * @license http://www.pradosoft.com/license/
+ * @version $Id$
+ * @package System.Util
+ */
+
+Prado::using('System.Data.TDbConnection');
+
+/**
+ * TLogRouter class.
+ *
+ * TLogRouter manages routes that record log messages in different media different ways.
+ * For example, a file log route {@link TFileLogRoute} records log messages
+ * in log files. An email log route {@link TEmailLogRoute} sends log messages
+ * to email addresses.
+ *
+ * Log routes may be configured in application or page folder configuration files
+ * or an external configuration file specified by {@link setConfigFile ConfigFile}.
+ * The format is as follows,
+ * <code>
+ *   <route class="TFileLogRoute" Categories="System.Web.UI" Levels="Warning" />
+ *   <route class="TEmailLogRoute" Categories="Application" Levels="Fatal" Emails="admin@pradosoft.com" />
+ * </code>
+ * PHP configuration style:
+ * <code>
+ * 
+ * </code>
+ * You can specify multiple routes with different filtering conditions and different
+ * targets, even if the routes are of the same type.
+ *
+ * @author Qiang Xue <qiang.xue@gmail.com>
+ * @author Carl G. Mathisen <carlgmathisen@gmail.com>
+ * @version $Id$
+ * @package System.Util
+ * @since 3.0
+ */
+class TLogRouter extends TModule
+{
+	/**
+	 * @var array list of routes available
+	 */
+	private $_routes=array();
+	/**
+	 * @var string external configuration file
+	 */
+	private $_configFile=null;
+
+	/**
+	 * Initializes this module.
+	 * This method is required by the IModule interface.
+	 * @param mixed configuration for this module, can be null
+	 * @throws TConfigurationException if {@link getConfigFile ConfigFile} is invalid.
+	 */
+	public function init($config)
+	{
+		if($this->_configFile!==null)
+		{
+ 			if(is_file($this->_configFile))
+ 			{
+				if($this->getApplication()->getConfigurationType()==TApplication::CONFIG_TYPE_PHP)
+				{
+					$phpConfig = include $this->_configFile;
+					$this->loadConfig($phpConfig);
+				}
+				else
+				{
+					$dom=new TXmlDocument;
+					$dom->loadFromFile($this->_configFile);
+					$this->loadConfig($dom);
+				}
+			}
+			else
+				throw new TConfigurationException('logrouter_configfile_invalid',$this->_configFile);
+		}
+		$this->loadConfig($config);
+		$this->getApplication()->attachEventHandler('OnEndRequest',array($this,'collectLogs'));
+	}
+
+	/**
+	 * Loads configuration from an XML element or PHP array
+	 * @param mixed configuration node
+	 * @throws TConfigurationException if log route class or type is not specified
+	 */
+	private function loadConfig($config)
+	{
+		if(is_array($config))
+		{
+			if(isset($config['routes']) && is_array($config['routes']))
+			{
+				foreach($config['routes'] as $route)
+				{
+					$properties = isset($route['properties'])?$route['properties']:array();
+					if(!isset($route['class']))
+						throw new TConfigurationException('logrouter_routeclass_required');
+					$route=Prado::createComponent($route['class']);
+					if(!($route instanceof TLogRoute))
+						throw new TConfigurationException('logrouter_routetype_invalid');
+					foreach($properties as $name=>$value)
+						$route->setSubproperty($name,$value);
+					$this->_routes[]=$route;
+					$route->init($route);
+				}
+			}
+		}
+		else
+		{
+			foreach($config->getElementsByTagName('route') as $routeConfig)
+			{
+				$properties=$routeConfig->getAttributes();
+				if(($class=$properties->remove('class'))===null)
+					throw new TConfigurationException('logrouter_routeclass_required');
+				$route=Prado::createComponent($class);
+				if(!($route instanceof TLogRoute))
+					throw new TConfigurationException('logrouter_routetype_invalid');
+				foreach($properties as $name=>$value)
+					$route->setSubproperty($name,$value);
+				$this->_routes[]=$route;
+				$route->init($routeConfig);
+			}
+		}
+	}
+
+	/**
+	 * Adds a TLogRoute instance to the log router.
+	 * 
+	 * @param TLogRoute $route 
+	 * @throws TInvalidDataTypeException if the route object is invalid
+	 */
+	public function addRoute($route)
+	{
+		if(!($route instanceof TLogRoute))
+			throw new TInvalidDataTypeException('logrouter_routetype_invalid');
+		$this->_routes[]=$route;
+		$route->init(null);
+	}
+
+	/**
+	 * @return string external configuration file. Defaults to null.
+	 */
+	public function getConfigFile()
+	{
+		return $this->_configFile;
+	}
+
+	/**
+	 * @param string external configuration file in namespace format. The file
+	 * must be suffixed with '.xml'.
+	 * @throws TConfigurationException if the file is invalid.
+	 */
+	public function setConfigFile($value)
+	{
+		if(($this->_configFile=Prado::getPathOfNamespace($value,$this->getApplication()->getConfigurationFileExt()))===null)
+			throw new TConfigurationException('logrouter_configfile_invalid',$value);
+	}
+
+	/**
+	 * Collects log messages from a logger.
+	 * This method is an event handler to application's EndRequest event.
+	 * @param mixed event parameter
+	 */
+	public function collectLogs($param)
+	{
+		$logger=Prado::getLogger();
+		foreach($this->_routes as $route)
+			$route->collectLogs($logger);
+	}
+}
+
+/**
+ * TLogRoute class.
+ *
+ * TLogRoute is the base class for all log route classes.
+ * A log route object retrieves log messages from a logger and sends it
+ * somewhere, such as files, emails.
+ * The messages being retrieved may be filtered first before being sent
+ * to the destination. The filters include log level filter and log category filter.
+ *
+ * To specify level filter, set {@link setLevels Levels} property,
+ * which takes a string of comma-separated desired level names (e.g. 'Error, Debug').
+ * To specify category filter, set {@link setCategories Categories} property,
+ * which takes a string of comma-separated desired category names (e.g. 'System.Web, System.IO').
+ *
+ * Level filter and category filter are combinational, i.e., only messages
+ * satisfying both filter conditions will they be returned.
+ *
+ * @author Qiang Xue <qiang.xue@gmail.com>
+ * @version $Id$
+ * @package System.Util
+ * @since 3.0
+ */
+abstract class TLogRoute extends TApplicationComponent
+{
+	/**
+	 * @var array lookup table for level names
+	 */
+	protected static $_levelNames=array(
+		TLogger::DEBUG=>'Debug',
+		TLogger::INFO=>'Info',
+		TLogger::NOTICE=>'Notice',
+		TLogger::WARNING=>'Warning',
+		TLogger::ERROR=>'Error',
+		TLogger::ALERT=>'Alert',
+		TLogger::FATAL=>'Fatal'
+	);
+	/**
+	 * @var array lookup table for level values
+	 */
+	protected static $_levelValues=array(
+		'debug'=>TLogger::DEBUG,
+		'info'=>TLogger::INFO,
+		'notice'=>TLogger::NOTICE,
+		'warning'=>TLogger::WARNING,
+		'error'=>TLogger::ERROR,
+		'alert'=>TLogger::ALERT,
+		'fatal'=>TLogger::FATAL
+	);
+	/**
+	 * @var integer log level filter (bits)
+	 */
+	private $_levels=null;
+	/**
+	 * @var array log category filter
+	 */
+	private $_categories=null;
+
+	/**
+	 * Initializes the route.
+	 * @param TXmlElement configurations specified in {@link TLogRouter}.
+	 */
+	public function init($config)
+	{
+	}
+
+	/**
+	 * @return integer log level filter
+	 */
+	public function getLevels()
+	{
+		return $this->_levels;
+	}
+
+	/**
+	 * @param integer|string integer log level filter (in bits). If the value is
+	 * a string, it is assumed to be comma-separated level names. Valid level names
+	 * include 'Debug', 'Info', 'Notice', 'Warning', 'Error', 'Alert' and 'Fatal'.
+	 */
+	public function setLevels($levels)
+	{
+		if(is_integer($levels))
+			$this->_levels=$levels;
+		else
+		{
+			$this->_levels=null;
+			$levels=strtolower($levels);
+			foreach(explode(',',$levels) as $level)
+			{
+				$level=trim($level);
+				if(isset(self::$_levelValues[$level]))
+					$this->_levels|=self::$_levelValues[$level];
+			}
+		}
+	}
+
+	/**
+	 * @return array list of categories to be looked for
+	 */
+	public function getCategories()
+	{
+		return $this->_categories;
+	}
+
+	/**
+	 * @param array|string list of categories to be looked for. If the value is a string,
+	 * it is assumed to be comma-separated category names.
+	 */
+	public function setCategories($categories)
+	{
+		if(is_array($categories))
+			$this->_categories=$categories;
+		else
+		{
+			$this->_categories=null;
+			foreach(explode(',',$categories) as $category)
+			{
+				if(($category=trim($category))!=='')
+					$this->_categories[]=$category;
+			}
+		}
+	}
+
+	/**
+	 * @param integer level value
+	 * @return string level name
+	 */
+	protected function getLevelName($level)
+	{
+		return isset(self::$_levelNames[$level])?self::$_levelNames[$level]:'Unknown';
+	}
+
+	/**
+	 * @param string level name
+	 * @return integer level value
+	 */
+	protected function getLevelValue($level)
+	{
+		return isset(self::$_levelValues[$level])?self::$_levelValues[$level]:0;
+	}
+
+	/**
+	 * Formats a log message given different fields.
+	 * @param string message content
+	 * @param integer message level
+	 * @param string message category
+	 * @param integer timestamp
+	 * @return string formatted message
+	 */
+	protected function formatLogMessage($message,$level,$category,$time)
+	{
+		return @gmdate('M d H:i:s',$time).' ['.$this->getLevelName($level).'] ['.$category.'] '.$message."\n";
+	}
+
+	/**
+	 * Retrieves log messages from logger to log route specific destination.
+	 * @param TLogger logger instance
+	 */
+	public function collectLogs(TLogger $logger)
+	{
+		$logs=$logger->getLogs($this->getLevels(),$this->getCategories());
+		if(!empty($logs))
+			$this->processLogs($logs);
+	}
+
+	/**
+	 * Processes log messages and sends them to specific destination.
+	 * Derived child classes must implement this method.
+	 * @param array list of messages.  Each array elements represents one message
+	 * with the following structure:
+	 * array(
+	 *   [0] => message
+	 *   [1] => level
+	 *   [2] => category
+	 *   [3] => timestamp);
+	 */
+	abstract protected function processLogs($logs);
+}
+
+/**
+ * TFileLogRoute class.
+ *
+ * TFileLogRoute records log messages in files.
+ * The log files are stored under {@link setLogPath LogPath} and the file name
+ * is specified by {@link setLogFile LogFile}. If the size of the log file is
+ * greater than {@link setMaxFileSize MaxFileSize} (in kilo-bytes), a rotation
+ * is performed, which renames the current log file by suffixing the file name
+ * with '.1'. All existing log files are moved backwards one place, i.e., '.2'
+ * to '.3', '.1' to '.2'. The property {@link setMaxLogFiles MaxLogFiles}
+ * specifies how many files to be kept.
+ *
+ * @author Qiang Xue <qiang.xue@gmail.com>
+ * @version $Id$
+ * @package System.Util
+ * @since 3.0
+ */
+class TFileLogRoute extends TLogRoute
+{
+	/**
+	 * @var integer maximum log file size
+	 */
+	private $_maxFileSize=512; // in KB
+	/**
+	 * @var integer number of log files used for rotation
+	 */
+	private $_maxLogFiles=2;
+	/**
+	 * @var string directory storing log files
+	 */
+	private $_logPath=null;
+	/**
+	 * @var string log file name
+	 */
+	private $_logFile='prado.log';
+
+	/**
+	 * @return string directory storing log files. Defaults to application runtime path.
+	 */
+	public function getLogPath()
+	{
+		if($this->_logPath===null)
+			$this->_logPath=$this->getApplication()->getRuntimePath();
+		return $this->_logPath;
+	}
+
+	/**
+	 * @param string directory (in namespace format) storing log files.
+	 * @throws TConfigurationException if log path is invalid
+	 */
+	public function setLogPath($value)
+	{
+		if(($this->_logPath=Prado::getPathOfNamespace($value))===null || !is_dir($this->_logPath) || !is_writable($this->_logPath))
+			throw new TConfigurationException('filelogroute_logpath_invalid',$value);
+	}
+
+	/**
+	 * @return string log file name. Defaults to 'prado.log'.
+	 */
+	public function getLogFile()
+	{
+		return $this->_logFile;
+	}
+
+	/**
+	 * @param string log file name
+	 */
+	public function setLogFile($value)
+	{
+		$this->_logFile=$value;
+	}
+
+	/**
+	 * @return integer maximum log file size in kilo-bytes (KB). Defaults to 1024 (1MB).
+	 */
+	public function getMaxFileSize()
+	{
+		return $this->_maxFileSize;
+	}
+
+	/**
+	 * @param integer maximum log file size in kilo-bytes (KB).
+	 * @throws TInvalidDataValueException if the value is smaller than 1.
+	 */
+	public function setMaxFileSize($value)
+	{
+		$this->_maxFileSize=TPropertyValue::ensureInteger($value);
+		if($this->_maxFileSize<=0)
+			throw new TInvalidDataValueException('filelogroute_maxfilesize_invalid');
+	}
+
+	/**
+	 * @return integer number of files used for rotation. Defaults to 2.
+	 */
+	public function getMaxLogFiles()
+	{
+		return $this->_maxLogFiles;
+	}
+
+	/**
+	 * @param integer number of files used for rotation.
+	 */
+	public function setMaxLogFiles($value)
+	{
+		$this->_maxLogFiles=TPropertyValue::ensureInteger($value);
+		if($this->_maxLogFiles<1)
+			throw new TInvalidDataValueException('filelogroute_maxlogfiles_invalid');
+	}
+
+	/**
+	 * Saves log messages in files.
+	 * @param array list of log messages
+	 */
+	protected function processLogs($logs)
+	{
+		$logFile=$this->getLogPath().DIRECTORY_SEPARATOR.$this->getLogFile();
+		if(@filesize($logFile)>$this->_maxFileSize*1024)
+			$this->rotateFiles();
+		foreach($logs as $log)
+			error_log($this->formatLogMessage($log[0],$log[1],$log[2],$log[3]),3,$logFile);
+	}
+
+	/**
+	 * Rotates log files.
+	 */
+	protected function rotateFiles()
+	{
+		$file=$this->getLogPath().DIRECTORY_SEPARATOR.$this->getLogFile();
+		for($i=$this->_maxLogFiles;$i>0;--$i)
+		{
+			$rotateFile=$file.'.'.$i;
+			if(is_file($rotateFile))
+			{
+				if($i===$this->_maxLogFiles)
+					unlink($rotateFile);
+				else
+					rename($rotateFile,$file.'.'.($i+1));
+			}
+		}
+		if(is_file($file))
+			rename($file,$file.'.1');
+	}
+}
+
+/**
+ * TEmailLogRoute class.
+ *
+ * TEmailLogRoute sends selected log messages to email addresses.
+ * The target email addresses may be specified via {@link setEmails Emails} property.
+ * Optionally, you may set the email {@link setSubject Subject} and the
+ * {@link setSentFrom SentFrom} address.
+ *
+ * @author Qiang Xue <qiang.xue@gmail.com>
+ * @version $Id$
+ * @package System.Util
+ * @since 3.0
+ */
+class TEmailLogRoute extends TLogRoute
+{
+	/**
+	 * Regex pattern for email address.
+	 */
+	const EMAIL_PATTERN='/^([0-9a-zA-Z]+[-._+&])*[0-9a-zA-Z]+@([-0-9a-zA-Z]+[.])+[a-zA-Z]{2,6}$/';
+	/**
+	 * Default email subject.
+	 */
+	const DEFAULT_SUBJECT='Prado Application Log';
+	/**
+	 * @var array list of destination email addresses.
+	 */
+	private $_emails=array();
+	/**
+	 * @var string email subject
+	 */
+	private $_subject='';
+	/**
+	 * @var string email sent from address
+	 */
+	private $_from='';
+
+	/**
+	 * Initializes the route.
+	 * @param TXmlElement configurations specified in {@link TLogRouter}.
+	 * @throws TConfigurationException if {@link getSentFrom SentFrom} is empty and
+	 * 'sendmail_from' in php.ini is also empty.
+	 */
+	public function init($config)
+	{
+		if($this->_from==='')
+			$this->_from=ini_get('sendmail_from');
+		if($this->_from==='')
+			throw new TConfigurationException('emaillogroute_sentfrom_required');
+	}
+
+	/**
+	 * Sends log messages to specified email addresses.
+	 * @param array list of log messages
+	 */
+	protected function processLogs($logs)
+	{
+		$message='';
+		foreach($logs as $log)
+			$message.=$this->formatLogMessage($log[0],$log[1],$log[2],$log[3]);
+		$message=wordwrap($message,70);
+		$returnPath = ini_get('sendmail_path') ? "Return-Path:{$this->_from}\r\n" : '';
+		foreach($this->_emails as $email)
+			mail($email,$this->getSubject(),$message,"From:{$this->_from}\r\n{$returnPath}");
+
+	}
+
+	/**
+	 * @return array list of destination email addresses
+	 */
+	public function getEmails()
+	{
+		return $this->_emails;
+	}
+
+	/**
+	 * @return array|string list of destination email addresses. If the value is
+	 * a string, it is assumed to be comma-separated email addresses.
+	 */
+	public function setEmails($emails)
+	{
+		if(is_array($emails))
+			$this->_emails=$emails;
+		else
+		{
+			$this->_emails=array();
+			foreach(explode(',',$emails) as $email)
+			{
+				$email=trim($email);
+				if(preg_match(self::EMAIL_PATTERN,$email))
+					$this->_emails[]=$email;
+			}
+		}
+	}
+
+	/**
+	 * @return string email subject. Defaults to TEmailLogRoute::DEFAULT_SUBJECT
+	 */
+	public function getSubject()
+	{
+		if($this->_subject===null)
+			$this->_subject=self::DEFAULT_SUBJECT;
+		return $this->_subject;
+	}
+
+	/**
+	 * @param string email subject.
+	 */
+	public function setSubject($value)
+	{
+		$this->_subject=$value;
+	}
+
+	/**
+	 * @return string send from address of the email
+	 */
+	public function getSentFrom()
+	{
+		return $this->_from;
+	}
+
+	/**
+	 * @param string send from address of the email
+	 */
+	public function setSentFrom($value)
+	{
+		$this->_from=$value;
+	}
+}
+
+/**
+ * TBrowserLogRoute class.
+ *
+ * TBrowserLogRoute prints selected log messages in the response.
+ *
+ * @author Xiang Wei Zhuo <weizhuo[at]gmail[dot]com>
+ * @version $Id$
+ * @package System.Util
+ * @since 3.0
+ */
+class TBrowserLogRoute extends TLogRoute
+{
+	public function processLogs($logs)
+	{
+		if(empty($logs) || $this->getApplication()->getMode()==='Performance') return;
+		$first = $logs[0][3];
+		$even = true;
+		$response = $this->getApplication()->getResponse();
+		$response->write($this->renderHeader());
+		for($i=0,$n=count($logs);$i<$n;++$i)
+		{
+			if ($i<$n-1)
+			{
+				$timing['delta'] = $logs[$i+1][3] - $logs[$i][3];
+				$timing['total'] = $logs[$i+1][3] - $first;
+			}
+			else
+			{
+				$timing['delta'] = '?';
+				$timing['total'] = $logs[$i][3] - $first;
+			}
+			$timing['even'] = !($even = !$even);
+			$response->write($this->renderMessage($logs[$i],$timing));
+		}
+		$response->write($this->renderFooter());
+	}
+
+	protected function renderHeader()
+	{
+		$string = <<<EOD
+<table cellspacing="0" cellpadding="2" border="0" width="100%" style="table-layout:auto">
+	<tr>
+		<th style="background-color: black; color:white;" colspan="5">
+			Application Log
+		</th>
+	</tr><tr style="background-color: #ccc; color:black">
+	    <th style="width: 15px">&nbsp;</th>
+		<th style="width: auto">Category</th><th style="width: auto">Message</th><th style="width: 120px">Time Spent (s)</th><th style="width: 150px">Cumulated Time Spent (s)</th>
+	</tr>
+EOD;
+		return $string;
+	}
+
+	protected function renderMessage($log, $info)
+	{
+		$bgcolor = $info['even'] ? "#fff" : "#eee";
+		$total = sprintf('%0.6f', $info['total']);
+		$delta = sprintf('%0.6f', $info['delta']);
+		$color = $this->getColorLevel($log[1]);
+		$msg = preg_replace('/\(line[^\)]+\)$/','',$log[0]); //remove line number info
+		$msg = THttpUtility::htmlEncode($msg);
+		$string = <<<EOD
+	<tr style="background-color: {$bgcolor}; color:#000">
+		<td style="border:1px solid silver;background-color: $color;">&nbsp;</td>
+		<td>{$log[2]}</td>
+		<td>{$msg}</td>
+		<td style="text-align:center">{$delta}</td>
+		<td style="text-align:center">{$total}</td>
+	</tr>
+EOD;
+		return $string;
+	}
+
+	protected function getColorLevel($level)
+	{
+		switch($level)
+		{
+			case TLogger::DEBUG: return 'green';
+			case TLogger::INFO: return 'black';
+			case TLogger::NOTICE: return '#3333FF';
+			case TLogger::WARNING: return '#33FFFF';
+			case TLogger::ERROR: return '#ff9933';
+			case TLogger::ALERT: return '#ff00ff';
+			case TLogger::FATAL: return 'red';
+		}
+		return '';
+	}
+
+	protected function renderFooter()
+	{
+		$string = "<tr><td colspan=\"5\" style=\"text-align:center; background-color:black; border-top: 1px solid #ccc; padding:0.2em;\">";
+		foreach(self::$_levelValues as $name => $level)
+		{
+			$string .= "<span style=\"color:white; border:1px solid white; background-color:".$this->getColorLevel($level);
+			$string .= ";margin: 0.5em; padding:0.01em;\">".strtoupper($name)."</span>";
+		}
+		$string .= "</td></tr></table>";
+		return $string;
+	}
+}
+
+
+/**
+ * TDbLogRoute class
+ *
+ * TDbLogRoute stores log messages in a database table.
+ * To specify the database table, set {@link setConnectionID ConnectionID} to be
+ * the ID of a {@link TDataSourceConfig} module and {@link setLogTableName LogTableName}.
+ * If they are not setting, an SQLite3 database named 'sqlite3.log' will be created and used
+ * under the runtime directory.
+ *
+ * By default, the database table name is 'pradolog'. It has the following structure:
+ * <code>
+ *	CREATE TABLE pradolog
+ *  (
+ *		log_id INTEGER NOT NULL PRIMARY KEY,
+ *		level INTEGER,
+ *		category VARCHAR(128),
+ *		logtime VARCHAR(20),
+ *		message VARCHAR(255)
+ *   );
+ * </code>
+ *
+ * @author Qiang Xue <qiang.xue@gmail.com>
+ * @version $Id$
+ * @package System.Util
+ * @since 3.1.2
+ */
+class TDbLogRoute extends TLogRoute
+{
+	/**
+	 * @var string the ID of TDataSourceConfig module
+	 */
+	private $_connID='';
+	/**
+	 * @var TDbConnection the DB connection instance
+	 */
+	private $_db;
+	/**
+	 * @var string name of the DB log table
+	 */
+	private $_logTable='pradolog';
+	/**
+	 * @var boolean whether the log DB table should be created automatically
+	 */
+	private $_autoCreate=true;
+
+	/**
+	 * Destructor.
+	 * Disconnect the db connection.
+	 */
+	public function __destruct()
+	{
+		if($this->_db!==null)
+			$this->_db->setActive(false);
+	}
+
+	/**
+	 * Initializes this module.
+	 * This method is required by the IModule interface.
+	 * It initializes the database for logging purpose.
+	 * @param TXmlElement configuration for this module, can be null
+	 * @throws TConfigurationException if the DB table does not exist.
+	 */
+	public function init($config)
+	{
+		$db=$this->getDbConnection();
+		$db->setActive(true);
+
+		$sql='SELECT * FROM '.$this->_logTable.' WHERE 0';
+		try
+		{
+			$db->createCommand($sql)->query()->close();
+		}
+		catch(Exception $e)
+		{
+			// DB table not exists
+			if($this->_autoCreate)
+				$this->createDbTable();
+			else
+				throw new TConfigurationException('db_logtable_inexistent',$this->_logTable);
+		}
+
+		parent::init($config);
+	}
+
+	/**
+	 * Stores log messages into database.
+	 * @param array list of log messages
+	 */
+	protected function processLogs($logs)
+	{
+		$sql='INSERT INTO '.$this->_logTable.'(level, category, logtime, message) VALUES (:level, :category, :logtime, :message)';
+		$command=$this->getDbConnection()->createCommand($sql);
+		foreach($logs as $log)
+		{
+			$command->bindValue(':message',$log[0]);
+			$command->bindValue(':level',$log[1]);
+			$command->bindValue(':category',$log[2]);
+			$command->bindValue(':logtime',$log[3]);
+			$command->execute();
+		}
+	}
+
+	/**
+	 * Creates the DB table for storing log messages.
+	 * @todo create sequence for PostgreSQL
+	 */
+	protected function createDbTable()
+	{
+		$db = $this->getDbConnection();
+		$driver=$db->getDriverName();
+		$autoidAttributes = '';
+		if($driver==='mysql')
+			$autoidAttributes = 'AUTO_INCREMENT';
+
+		$sql='CREATE TABLE '.$this->_logTable.' (
+			log_id INTEGER NOT NULL PRIMARY KEY ' . $autoidAttributes . ',
+			level INTEGER,
+			category VARCHAR(128),
+			logtime VARCHAR(20),
+			message VARCHAR(255))';
+		$db->createCommand($sql)->execute();
+	}
+
+	/**
+	 * Creates the DB connection.
+	 * @param string the module ID for TDataSourceConfig
+	 * @return TDbConnection the created DB connection
+	 * @throws TConfigurationException if module ID is invalid or empty
+	 */
+	protected function createDbConnection()
+	{
+		if($this->_connID!=='')
+		{
+			$config=$this->getApplication()->getModule($this->_connID);
+			if($config instanceof TDataSourceConfig)
+				return $config->getDbConnection();
+			else
+				throw new TConfigurationException('dblogroute_connectionid_invalid',$this->_connID);
+		}
+		else
+		{
+			$db=new TDbConnection;
+			// default to SQLite3 database
+			$dbFile=$this->getApplication()->getRuntimePath().'/sqlite3.log';
+			$db->setConnectionString('sqlite:'.$dbFile);
+			return $db;
+		}
+	}
+
+	/**
+	 * @return TDbConnection the DB connection instance
+	 */
+	public function getDbConnection()
+	{
+		if($this->_db===null)
+			$this->_db=$this->createDbConnection();
+		return $this->_db;
+	}
+
+	/**
+	 * @return string the ID of a {@link TDataSourceConfig} module. Defaults to empty string, meaning not set.
+	 */
+	public function getConnectionID()
+	{
+		return $this->_connID;
+	}
+
+	/**
+	 * Sets the ID of a TDataSourceConfig module.
+	 * The datasource module will be used to establish the DB connection for this log route.
+	 * @param string ID of the {@link TDataSourceConfig} module
+	 */
+	public function setConnectionID($value)
+	{
+		$this->_connID=$value;
+	}
+
+	/**
+	 * @return string the name of the DB table to store log content. Defaults to 'pradolog'.
+	 * @see setAutoCreateLogTable
+	 */
+	public function getLogTableName()
+	{
+		return $this->_logTable;
+	}
+
+	/**
+	 * Sets the name of the DB table to store log content.
+	 * Note, if {@link setAutoCreateLogTable AutoCreateLogTable} is false
+	 * and you want to create the DB table manually by yourself,
+	 * you need to make sure the DB table is of the following structure:
+	 * (key CHAR(128) PRIMARY KEY, value BLOB, expire INT)
+	 * @param string the name of the DB table to store log content
+	 * @see setAutoCreateLogTable
+	 */
+	public function setLogTableName($value)
+	{
+		$this->_logTable=$value;
+	}
+
+	/**
+	 * @return boolean whether the log DB table should be automatically created if not exists. Defaults to true.
+	 * @see setAutoCreateLogTable
+	 */
+	public function getAutoCreateLogTable()
+	{
+		return $this->_autoCreate;
+	}
+
+	/**
+	 * @param boolean whether the log DB table should be automatically created if not exists.
+	 * @see setLogTableName
+	 */
+	public function setAutoCreateLogTable($value)
+	{
+		$this->_autoCreate=TPropertyValue::ensureBoolean($value);
+	}
+
+}
+
+/**
+ * TFirebugLogRoute class.
+ *
+ * TFirebugLogRoute prints selected log messages in the firebug log console.
+ *
+ * {@link http://www.getfirebug.com/ FireBug Website}
+ *
+ * @author Enrico Stahn <mail@enricostahn.com>, Christophe Boulain <Christophe.Boulain@gmail.com>
+ * @version $Id$
+ * @package System.Util
+ * @since 3.1.2
+ */
+class TFirebugLogRoute extends TBrowserLogRoute
+{
+	protected function renderHeader ()
+	{
+		$string = <<<EOD
+
+<script type="text/javascript">
+/*<![CDATA[*/
+if (typeof(console) == 'object')
+{
+	console.log ("[Cumulated Time] [Time] [Level] [Category] [Message]");
+
+EOD;
+
+		return $string;
+	}
+
+	protected function renderMessage ($log, $info)
+	{
+		$logfunc = $this->getFirebugLoggingFunction($log[1]);
+		$total = sprintf('%0.6f', $info['total']);
+		$delta = sprintf('%0.6f', $info['delta']);
+		$msg = trim($this->formatLogMessage($log[0],$log[1],$log[2],''));
+		$msg = preg_replace('/\(line[^\)]+\)$/','',$msg); //remove line number info
+		$msg = "[{$total}] [{$delta}] ".$msg; // Add time spent and cumulated time spent
+		$string = $logfunc . '(\'' . addslashes($msg) . '\');' . "\n";
+
+		return $string;
+	}
+
+
+	protected function renderFooter ()
+	{
+		$string = <<<EOD
+
+}
+</script>
+
+EOD;
+
+		return $string;
+	}
+
+	protected function getFirebugLoggingFunction($level)
+	{
+		switch ($level)
+		{
+			case TLogger::DEBUG:
+			case TLogger::INFO:
+			case TLogger::NOTICE:
+				return 'console.log';
+			case TLogger::WARNING:
+				return 'console.warn';
+			case TLogger::ERROR:
+			case TLogger::ALERT:
+			case TLogger::FATAL:
+				return 'console.error';
+		}
+		return 'console.log';
+	}
+
+}
+
+/**
+ * TFirePhpLogRoute class.
+ *
+ * TFirePhpLogRoute prints log messages in the firebug log console via firephp.
+ *
+ * {@link http://www.getfirebug.com/ FireBug Website}
+ * {@link http://www.firephp.org/ FirePHP Website}
+ *
+ * @author Yves Berkholz <godzilla80[at]gmx[dot]net>
+ * @version $Id$
+ * @package System.Util
+ * @since 3.1.5
+ */
+class TFirePhpLogRoute extends TLogRoute
+{
+	/**
+	 * Default group label
+	 */
+	const DEFAULT_LABEL = 'System.Util.TLogRouter(TFirePhpLogRoute)';
+
+	private $_groupLabel = null;
+
+	public function processLogs($logs)
+	{
+		if(empty($logs) || $this->getApplication()->getMode()==='Performance') return;
+
+		require_once Prado::getPathOfNamespace('System.3rdParty.FirePHPCore') . '/FirePHP.class.php';
+		$firephp = FirePHP::getInstance(true);
+		$firephp -> setOptions(array('useNativeJsonEncode' => false));
+
+		$firephp -> group($this->getGroupLabel(), array('Collapsed' => true));
+
+		$firephp ->log('Time,  Message');
+
+		$first = $logs[0][3];
+		$c = count($logs);
+		for($i=0,$n=$c;$i<$n;++$i)
+		{
+			$message	= $logs[$i][0];
+			$level		= $logs[$i][1];
+			$category	= $logs[$i][2];
+
+			if ($i<$n-1)
+			{
+				$delta = $logs[$i+1][3] - $logs[$i][3];
+				$total = $logs[$i+1][3] - $first;
+			}
+			else
+			{
+				$delta = '?';
+				$total = $logs[$i][3] - $first;
+			}
+
+			$message = sPrintF('+%0.6f: %s', $delta, preg_replace('/\(line[^\)]+\)$/','',$message));
+			$firephp ->fb($message, $category, self::translateLogLevel($level));
+		}
+		$firephp ->log( sPrintF('%0.6f', $total), 'Cumulated Time');
+		$firephp -> groupEnd();
+	}
+
+	protected static function translateLogLevel($level)
+	{
+		switch($level)
+		{
+			case TLogger::INFO:
+				return FirePHP::INFO;
+			case TLogger::DEBUG:
+			case TLogger::NOTICE:
+				return FirePHP::LOG;
+			case TLogger::WARNING:
+				return FirePHP::WARN;
+			case TLogger::ERROR:
+			case TLogger::ALERT:
+			case TLogger::FATAL:
+				return FirePHP::ERROR;
+		}
+		return FirePHP::LOG;
+	}
+
+	/**
+	 * @return string group label. Defaults to TFirePhpLogRoute::DEFAULT_LABEL
+	 */
+	public function getGroupLabel()
+	{
+		if($this->_groupLabel===null)
+			$this->_groupLabel=self::DEFAULT_LABEL;
+		return $this->_groupLabel;
+	}
+
+	/**
+	 * @param string group label.
+	 */
+	public function setGroupLabel($value)
+	{
+		$this->_groupLabel=$value;
+	}
 }