<?php
/**
 * TUserManager class
 *
 * @author Qiang Xue <qiang.xue@gmail.com>
 * @link http://www.pradosoft.com/
 * @copyright Copyright &copy; 2005-2008 PradoSoft
 * @license http://www.pradosoft.com/license/
 * @version $Id$
 * @package System.Security
 */

/**
 * Using TUser class
 */
Prado::using('System.Security.TUser');

/**
 * TUserManager class
 *
 * TUserManager manages a static list of users {@link TUser}.
 * The user information is specified via module configuration using the following XML syntax,
 * <code>
 * <module id="users" class="System.Security.TUserManager" PasswordMode="Clear">
 *   <user name="Joe" password="demo" />
 *   <user name="John" password="demo" />
 *   <role name="Administrator" users="John" />
 *   <role name="Writer" users="Joe,John" />
 * </module>
 * </code>
 *
 * PHP configuration style:
 * <code>
 * array(
 *   'users' => array(
 *      'class' => 'System.Security.TUserManager',
 *      'properties' => array(
 *         'PasswordMode' => 'Clear',
 *       ),
 *       'users' => array(
 *          array('name'=>'Joe','password'=>'demo'),
 *          array('name'=>'John','password'=>'demo'),
 *       ),
 *       'roles' => array(
 *          array('name'=>'Administrator','users'=>'John'),
 *          array('name'=>'Writer','users'=>'Joe,John'),
 *       ),
 *    ),
 * )
 * </code>
 *
 * In addition, user information can also be loaded from an external file
 * specified by {@link setUserFile UserFile} property. Note, the property
 * only accepts a file path in namespace format. The user file format is
 * similar to the above sample.
 *
 * The user passwords may be specified as clear text, SH1 or MD5 hashed by setting
 * {@link setPasswordMode PasswordMode} as <b>Clear</b>, <b>SHA1</b> or <b>MD5</b>.
 * The default name for a guest user is <b>Guest</b>. It may be changed
 * by setting {@link setGuestName GuestName} property.
 *
 * TUserManager may be used together with {@link TAuthManager} which manages
 * how users are authenticated and authorized in a Prado application.
 *
 * @author Qiang Xue <qiang.xue@gmail.com>
 * @author Carl Mathisen <carl@kamikazemedia.no>
 * @version $Id$
 * @package System.Security
 * @since 3.0
 */
class TUserManager extends TModule implements IUserManager
{
	/**
	 * extension name to the user file
	 */
	const USER_FILE_EXT='.xml';

	/**
	 * @var array list of users managed by this module
	 */
	private $_users=array();
	/**
	 * @var array list of roles managed by this module
	 */
	private $_roles=array();
	/**
	 * @var string guest name
	 */
	private $_guestName='Guest';
	/**
	 * @var TUserManagerPasswordMode password mode
	 */
	private $_passwordMode=TUserManagerPasswordMode::MD5;
	/**
	 * @var boolean whether the module has been initialized
	 */
	private $_initialized=false;
	/**
	 * @var string user/role information file
	 */
	private $_userFile=null;

	/**
	 * Initializes the module.
	 * This method is required by IModule and is invoked by application.
	 * It loads user/role information from the module configuration.
	 * @param mixed module configuration
	 */
	public function init($config)
	{
		$this->loadUserData($config);	
		if($this->_userFile!==null)
		{
			if($this->getApplication()->getConfigurationType()==TApplication::CONFIG_TYPE_PHP)
			{
				$userFile = include $this->_userFile;
				$this->loadUserDataFromPhp($userFile);
			}
			else
			{
				$dom=new TXmlDocument;
				$dom->loadFromFile($this->_userFile);
				$this->loadUserDataFromXml($dom);
			}
		}
		$this->_initialized=true;
	}
	
	/*
	 * Loads user/role information
	 * @param mixed the variable containing the user information
	 */
	private function loadUserData($config)
	{
		if($this->getApplication()->getConfigurationType()==TApplication::CONFIG_TYPE_PHP)
			$this->loadUserDataFromPhp($config);
		else
			$this->loadUserDataFromXml($config);
	}

	/**
	 * Loads user/role information from an php array.
	 * @param array the array containing the user information
	 */
	private function loadUserDataFromPhp($config)
	{
		if(isset($config['users']) && is_array($config['users']))
		{
			foreach($config['users'] as $user)
			{
				$name = trim(strtolower(isset($user['name'])?$user['name']:''));
				$password = isset($user['password'])?$user['password']:'';
				$this->_users[$name] = $password;
				$roles = isset($user['roles'])?$user['roles']:'';
				if($roles!=='')
				{
					foreach(explode(',',$roles) as $role)
					{
						if(($role=trim($role))!=='')
							$this->_roles[$name][]=$role;
					}
				}
			}
		}
		if(isset($config['roles']) && is_array($config['roles']))
		{
			foreach($config['roles'] as $role)
			{
				$name = isset($role['name'])?$role['name']:'';
				$users = isset($role['users'])?$role['users']:'';
				foreach(explode(',',$users) as $user)
				{
					if(($user=trim($user))!=='')
						$this->_roles[strtolower($user)][]=$name;
				}
			}
		}
	}

	/**
	 * Loads user/role information from an XML node.
	 * @param TXmlElement the XML node containing the user information
	 */
<<<<<<< HEAD
	protected function loadUserData($xmlNode)
=======
	protected function loadUserDataFromXml($xmlNode)
>>>>>>> 9a87732c
	{
		foreach($xmlNode->getElementsByTagName('user') as $node)
		{
			$name=trim(strtolower($node->getAttribute('name')));
			$this->_users[$name]=$node->getAttribute('password');
			if(($roles=trim($node->getAttribute('roles')))!=='')
			{
				foreach(explode(',',$roles) as $role)
				{
					if(($role=trim($role))!=='')
						$this->_roles[$name][]=$role;
				}
			}
		}
		foreach($xmlNode->getElementsByTagName('role') as $node)
		{
			foreach(explode(',',$node->getAttribute('users')) as $user)
			{
				if(($user=trim($user))!=='')
					$this->_roles[strtolower($user)][]=$node->getAttribute('name');
			}
		}
	}

	/**
	 * Returns an array of all users.
	 * Each array element represents a single user.
	 * The array key is the username in lower case, and the array value is the
	 * corresponding user password.
	 * @return array list of users
	 */
	public function getUsers()
	{
		return $this->_users;
	}

	/**
	 * Returns an array of user role information.
	 * Each array element represents the roles for a single user.
	 * The array key is the username in lower case, and the array value is
	 * the roles (represented as an array) that the user is in.
	 * @return array list of user role information
	 */
	public function getRoles()
	{
		return $this->_roles;
	}

	/**
	 * @return string the full path to the file storing user/role information
	 */
	public function getUserFile()
	{
		return $this->_userFile;
	}

	/**
	 * @param string user/role data file path (in namespace form). The file format is XML
	 * whose content is similar to that user/role block in application configuration.
	 * @throws TInvalidOperationException if the module is already initialized
	 * @throws TConfigurationException if the file is not in proper namespace format
	 */
	public function setUserFile($value)
	{
		if($this->_initialized)
			throw new TInvalidOperationException('usermanager_userfile_unchangeable');
		else if(($this->_userFile=Prado::getPathOfNamespace($value,self::USER_FILE_EXT))===null || !is_file($this->_userFile))
			throw new TConfigurationException('usermanager_userfile_invalid',$value);
	}

	/**
	 * @return string guest name, defaults to 'Guest'
	 */
	public function getGuestName()
	{
		return $this->_guestName;
	}

	/**
	 * @param string name to be used for guest users.
	 */
	public function setGuestName($value)
	{
		$this->_guestName=$value;
	}

	/**
	 * @return TUserManagerPasswordMode how password is stored, clear text, or MD5 or SHA1 hashed. Default to TUserManagerPasswordMode::MD5.
	 */
	public function getPasswordMode()
	{
		return $this->_passwordMode;
	}

	/**
	 * @param TUserManagerPasswordMode how password is stored, clear text, or MD5 or SHA1 hashed.
	 */
	public function setPasswordMode($value)
	{
		$this->_passwordMode=TPropertyValue::ensureEnum($value,'TUserManagerPasswordMode');
	}

	/**
	 * Validates if the username and password are correct.
	 * @param string user name
	 * @param string password
	 * @return boolean true if validation is successful, false otherwise.
	 */
	public function validateUser($username,$password)
	{
		if($this->_passwordMode===TUserManagerPasswordMode::MD5)
			$password=md5($password);
		else if($this->_passwordMode===TUserManagerPasswordMode::SHA1)
			$password=sha1($password);
		$username=strtolower($username);
		return (isset($this->_users[$username]) && $this->_users[$username]===$password);
	}

	/**
	 * Returns a user instance given the user name.
	 * @param string user name, null if it is a guest.
	 * @return TUser the user instance, null if the specified username is not in the user database.
	 */
	public function getUser($username=null)
	{
		if($username===null)
		{
			$user=new TUser($this);
			$user->setIsGuest(true);
			return $user;
		}
		else
		{
			$username=strtolower($username);
			if(isset($this->_users[$username]))
			{
				$user=new TUser($this);
				$user->setName($username);
				$user->setIsGuest(false);
				if(isset($this->_roles[$username]))
					$user->setRoles($this->_roles[$username]);
				return $user;
			}
			else
				return null;
		}
	}

	/**
	 * Returns a user instance according to auth data stored in a cookie.
	 * @param THttpCookie the cookie storing user authentication information
	 * @return TUser the user instance generated based on the cookie auth data, null if the cookie does not have valid auth data.
	 * @since 3.1.1
	 */
	public function getUserFromCookie($cookie)
	{
		if(($data=$cookie->getValue())!=='')
		{
			$data=unserialize($data);
			if(is_array($data) && count($data)===2)
			{
				list($username,$token)=$data;
				if(isset($this->_users[$username]) && $token===md5($username.$this->_users[$username]))
					return $this->getUser($username);
			}
		}
		return null;
	}

	/**
	 * Saves user auth data into a cookie.
	 * @param THttpCookie the cookie to receive the user auth data.
	 * @since 3.1.1
	 */
	public function saveUserToCookie($cookie)
	{
		$user=$this->getApplication()->getUser();
		$username=strtolower($user->getName());
		if(isset($this->_users[$username]))
		{
			$data=array($username,md5($username.$this->_users[$username]));
			$cookie->setValue(serialize($data));
		}
	}

	/**
	 * Sets a user as a guest.
	 * User name is changed as guest name, and roles are emptied.
	 * @param TUser the user to be changed to a guest.
	 */
	public function switchToGuest($user)
	{
		$user->setIsGuest(true);
	}
}

/**
 * TUserManagerPasswordMode class.
 * TUserManagerPasswordMode defines the enumerable type for the possible modes
 * that user passwords can be specified for a {@link TUserManager}.
 *
 * The following enumerable values are defined:
 * - Clear: the password is in plain text
 * - MD5: the password is recorded as the MD5 hash value of the original password
 * - SHA1: the password is recorded as the SHA1 hash value of the original password
 *
 * @author Qiang Xue <qiang.xue@gmail.com>
 * @version $Id$
 * @package System.Security
 * @since 3.0.4
 */
class TUserManagerPasswordMode extends TEnumerable
{
	const Clear='Clear';
	const MD5='MD5';
	const SHA1='SHA1';
}
<<<<<<< HEAD


=======

?>

>>>>>>> 9a87732c
<|MERGE_RESOLUTION|>--- conflicted
+++ resolved
@@ -1,413 +1,402 @@
-<?php
-/**
- * TUserManager class
- *
- * @author Qiang Xue <qiang.xue@gmail.com>
- * @link http://www.pradosoft.com/
+<?php
+/**
+ * TUserManager class
+ *
+ * @author Qiang Xue <qiang.xue@gmail.com>
+ * @link http://www.pradosoft.com/
  * @copyright Copyright &copy; 2005-2008 PradoSoft
- * @license http://www.pradosoft.com/license/
- * @version $Id$
- * @package System.Security
- */
-
-/**
- * Using TUser class
- */
-Prado::using('System.Security.TUser');
-
-/**
- * TUserManager class
- *
- * TUserManager manages a static list of users {@link TUser}.
- * The user information is specified via module configuration using the following XML syntax,
- * <code>
- * <module id="users" class="System.Security.TUserManager" PasswordMode="Clear">
- *   <user name="Joe" password="demo" />
- *   <user name="John" password="demo" />
- *   <role name="Administrator" users="John" />
- *   <role name="Writer" users="Joe,John" />
- * </module>
- * </code>
- *
- * PHP configuration style:
- * <code>
- * array(
- *   'users' => array(
- *      'class' => 'System.Security.TUserManager',
- *      'properties' => array(
- *         'PasswordMode' => 'Clear',
- *       ),
- *       'users' => array(
- *          array('name'=>'Joe','password'=>'demo'),
- *          array('name'=>'John','password'=>'demo'),
- *       ),
- *       'roles' => array(
- *          array('name'=>'Administrator','users'=>'John'),
- *          array('name'=>'Writer','users'=>'Joe,John'),
- *       ),
- *    ),
- * )
- * </code>
- *
- * In addition, user information can also be loaded from an external file
- * specified by {@link setUserFile UserFile} property. Note, the property
- * only accepts a file path in namespace format. The user file format is
- * similar to the above sample.
- *
- * The user passwords may be specified as clear text, SH1 or MD5 hashed by setting
- * {@link setPasswordMode PasswordMode} as <b>Clear</b>, <b>SHA1</b> or <b>MD5</b>.
- * The default name for a guest user is <b>Guest</b>. It may be changed
- * by setting {@link setGuestName GuestName} property.
- *
- * TUserManager may be used together with {@link TAuthManager} which manages
- * how users are authenticated and authorized in a Prado application.
- *
- * @author Qiang Xue <qiang.xue@gmail.com>
- * @author Carl Mathisen <carl@kamikazemedia.no>
- * @version $Id$
- * @package System.Security
- * @since 3.0
- */
-class TUserManager extends TModule implements IUserManager
-{
-	/**
-	 * extension name to the user file
-	 */
-	const USER_FILE_EXT='.xml';
-
-	/**
-	 * @var array list of users managed by this module
-	 */
-	private $_users=array();
-	/**
-	 * @var array list of roles managed by this module
-	 */
-	private $_roles=array();
-	/**
-	 * @var string guest name
-	 */
-	private $_guestName='Guest';
-	/**
-	 * @var TUserManagerPasswordMode password mode
-	 */
-	private $_passwordMode=TUserManagerPasswordMode::MD5;
-	/**
-	 * @var boolean whether the module has been initialized
-	 */
-	private $_initialized=false;
-	/**
-	 * @var string user/role information file
-	 */
-	private $_userFile=null;
-
-	/**
-	 * Initializes the module.
-	 * This method is required by IModule and is invoked by application.
-	 * It loads user/role information from the module configuration.
-	 * @param mixed module configuration
-	 */
-	public function init($config)
-	{
-		$this->loadUserData($config);	
-		if($this->_userFile!==null)
-		{
-			if($this->getApplication()->getConfigurationType()==TApplication::CONFIG_TYPE_PHP)
-			{
-				$userFile = include $this->_userFile;
-				$this->loadUserDataFromPhp($userFile);
-			}
-			else
-			{
-				$dom=new TXmlDocument;
-				$dom->loadFromFile($this->_userFile);
-				$this->loadUserDataFromXml($dom);
-			}
-		}
-		$this->_initialized=true;
-	}
-	
-	/*
-	 * Loads user/role information
-	 * @param mixed the variable containing the user information
-	 */
-	private function loadUserData($config)
-	{
-		if($this->getApplication()->getConfigurationType()==TApplication::CONFIG_TYPE_PHP)
-			$this->loadUserDataFromPhp($config);
-		else
-			$this->loadUserDataFromXml($config);
-	}
-
-	/**
-	 * Loads user/role information from an php array.
-	 * @param array the array containing the user information
-	 */
-	private function loadUserDataFromPhp($config)
-	{
-		if(isset($config['users']) && is_array($config['users']))
-		{
-			foreach($config['users'] as $user)
-			{
-				$name = trim(strtolower(isset($user['name'])?$user['name']:''));
-				$password = isset($user['password'])?$user['password']:'';
-				$this->_users[$name] = $password;
-				$roles = isset($user['roles'])?$user['roles']:'';
-				if($roles!=='')
-				{
-					foreach(explode(',',$roles) as $role)
-					{
-						if(($role=trim($role))!=='')
-							$this->_roles[$name][]=$role;
-					}
-				}
-			}
-		}
-		if(isset($config['roles']) && is_array($config['roles']))
-		{
-			foreach($config['roles'] as $role)
-			{
-				$name = isset($role['name'])?$role['name']:'';
-				$users = isset($role['users'])?$role['users']:'';
-				foreach(explode(',',$users) as $user)
-				{
-					if(($user=trim($user))!=='')
-						$this->_roles[strtolower($user)][]=$name;
-				}
-			}
-		}
-	}
-
-	/**
-	 * Loads user/role information from an XML node.
-	 * @param TXmlElement the XML node containing the user information
-	 */
-<<<<<<< HEAD
-	protected function loadUserData($xmlNode)
-=======
-	protected function loadUserDataFromXml($xmlNode)
->>>>>>> 9a87732c
-	{
-		foreach($xmlNode->getElementsByTagName('user') as $node)
-		{
-			$name=trim(strtolower($node->getAttribute('name')));
-			$this->_users[$name]=$node->getAttribute('password');
-			if(($roles=trim($node->getAttribute('roles')))!=='')
-			{
-				foreach(explode(',',$roles) as $role)
-				{
-					if(($role=trim($role))!=='')
-						$this->_roles[$name][]=$role;
-				}
-			}
-		}
-		foreach($xmlNode->getElementsByTagName('role') as $node)
-		{
-			foreach(explode(',',$node->getAttribute('users')) as $user)
-			{
-				if(($user=trim($user))!=='')
-					$this->_roles[strtolower($user)][]=$node->getAttribute('name');
-			}
-		}
-	}
-
-	/**
-	 * Returns an array of all users.
-	 * Each array element represents a single user.
-	 * The array key is the username in lower case, and the array value is the
-	 * corresponding user password.
-	 * @return array list of users
-	 */
-	public function getUsers()
-	{
-		return $this->_users;
-	}
-
-	/**
-	 * Returns an array of user role information.
-	 * Each array element represents the roles for a single user.
-	 * The array key is the username in lower case, and the array value is
-	 * the roles (represented as an array) that the user is in.
-	 * @return array list of user role information
-	 */
-	public function getRoles()
-	{
-		return $this->_roles;
-	}
-
-	/**
-	 * @return string the full path to the file storing user/role information
-	 */
-	public function getUserFile()
-	{
-		return $this->_userFile;
-	}
-
-	/**
-	 * @param string user/role data file path (in namespace form). The file format is XML
-	 * whose content is similar to that user/role block in application configuration.
-	 * @throws TInvalidOperationException if the module is already initialized
-	 * @throws TConfigurationException if the file is not in proper namespace format
-	 */
-	public function setUserFile($value)
-	{
-		if($this->_initialized)
-			throw new TInvalidOperationException('usermanager_userfile_unchangeable');
-		else if(($this->_userFile=Prado::getPathOfNamespace($value,self::USER_FILE_EXT))===null || !is_file($this->_userFile))
-			throw new TConfigurationException('usermanager_userfile_invalid',$value);
-	}
-
-	/**
-	 * @return string guest name, defaults to 'Guest'
-	 */
-	public function getGuestName()
-	{
-		return $this->_guestName;
-	}
-
-	/**
-	 * @param string name to be used for guest users.
-	 */
-	public function setGuestName($value)
-	{
-		$this->_guestName=$value;
-	}
-
-	/**
-	 * @return TUserManagerPasswordMode how password is stored, clear text, or MD5 or SHA1 hashed. Default to TUserManagerPasswordMode::MD5.
-	 */
-	public function getPasswordMode()
-	{
-		return $this->_passwordMode;
-	}
-
-	/**
-	 * @param TUserManagerPasswordMode how password is stored, clear text, or MD5 or SHA1 hashed.
-	 */
-	public function setPasswordMode($value)
-	{
-		$this->_passwordMode=TPropertyValue::ensureEnum($value,'TUserManagerPasswordMode');
-	}
-
-	/**
-	 * Validates if the username and password are correct.
-	 * @param string user name
-	 * @param string password
-	 * @return boolean true if validation is successful, false otherwise.
-	 */
-	public function validateUser($username,$password)
-	{
-		if($this->_passwordMode===TUserManagerPasswordMode::MD5)
-			$password=md5($password);
-		else if($this->_passwordMode===TUserManagerPasswordMode::SHA1)
-			$password=sha1($password);
-		$username=strtolower($username);
-		return (isset($this->_users[$username]) && $this->_users[$username]===$password);
-	}
-
-	/**
-	 * Returns a user instance given the user name.
-	 * @param string user name, null if it is a guest.
-	 * @return TUser the user instance, null if the specified username is not in the user database.
-	 */
-	public function getUser($username=null)
-	{
-		if($username===null)
-		{
-			$user=new TUser($this);
-			$user->setIsGuest(true);
-			return $user;
-		}
-		else
-		{
-			$username=strtolower($username);
-			if(isset($this->_users[$username]))
-			{
-				$user=new TUser($this);
-				$user->setName($username);
-				$user->setIsGuest(false);
-				if(isset($this->_roles[$username]))
-					$user->setRoles($this->_roles[$username]);
-				return $user;
-			}
-			else
-				return null;
-		}
-	}
-
-	/**
-	 * Returns a user instance according to auth data stored in a cookie.
-	 * @param THttpCookie the cookie storing user authentication information
-	 * @return TUser the user instance generated based on the cookie auth data, null if the cookie does not have valid auth data.
-	 * @since 3.1.1
-	 */
-	public function getUserFromCookie($cookie)
-	{
-		if(($data=$cookie->getValue())!=='')
-		{
-			$data=unserialize($data);
-			if(is_array($data) && count($data)===2)
-			{
-				list($username,$token)=$data;
-				if(isset($this->_users[$username]) && $token===md5($username.$this->_users[$username]))
-					return $this->getUser($username);
-			}
-		}
-		return null;
-	}
-
-	/**
-	 * Saves user auth data into a cookie.
-	 * @param THttpCookie the cookie to receive the user auth data.
-	 * @since 3.1.1
-	 */
-	public function saveUserToCookie($cookie)
-	{
-		$user=$this->getApplication()->getUser();
-		$username=strtolower($user->getName());
-		if(isset($this->_users[$username]))
-		{
-			$data=array($username,md5($username.$this->_users[$username]));
-			$cookie->setValue(serialize($data));
-		}
-	}
-
-	/**
-	 * Sets a user as a guest.
-	 * User name is changed as guest name, and roles are emptied.
-	 * @param TUser the user to be changed to a guest.
-	 */
-	public function switchToGuest($user)
-	{
-		$user->setIsGuest(true);
-	}
-}
-
-/**
- * TUserManagerPasswordMode class.
- * TUserManagerPasswordMode defines the enumerable type for the possible modes
- * that user passwords can be specified for a {@link TUserManager}.
- *
- * The following enumerable values are defined:
- * - Clear: the password is in plain text
- * - MD5: the password is recorded as the MD5 hash value of the original password
- * - SHA1: the password is recorded as the SHA1 hash value of the original password
- *
- * @author Qiang Xue <qiang.xue@gmail.com>
- * @version $Id$
- * @package System.Security
- * @since 3.0.4
- */
-class TUserManagerPasswordMode extends TEnumerable
-{
-	const Clear='Clear';
-	const MD5='MD5';
-	const SHA1='SHA1';
-}
-<<<<<<< HEAD
-
-
-=======
-
-?>
-
->>>>>>> 9a87732c
+ * @license http://www.pradosoft.com/license/
+ * @version $Id$
+ * @package System.Security
+ */
+
+/**
+ * Using TUser class
+ */
+Prado::using('System.Security.TUser');
+
+/**
+ * TUserManager class
+ *
+ * TUserManager manages a static list of users {@link TUser}.
+ * The user information is specified via module configuration using the following XML syntax,
+ * <code>
+ * <module id="users" class="System.Security.TUserManager" PasswordMode="Clear">
+ *   <user name="Joe" password="demo" />
+ *   <user name="John" password="demo" />
+ *   <role name="Administrator" users="John" />
+ *   <role name="Writer" users="Joe,John" />
+ * </module>
+ * </code>
+ *
+ * PHP configuration style:
+ * <code>
+ * array(
+ *   'users' => array(
+ *      'class' => 'System.Security.TUserManager',
+ *      'properties' => array(
+ *         'PasswordMode' => 'Clear',
+ *       ),
+ *       'users' => array(
+ *          array('name'=>'Joe','password'=>'demo'),
+ *          array('name'=>'John','password'=>'demo'),
+ *       ),
+ *       'roles' => array(
+ *          array('name'=>'Administrator','users'=>'John'),
+ *          array('name'=>'Writer','users'=>'Joe,John'),
+ *       ),
+ *    ),
+ * )
+ * </code>
+ *
+ * In addition, user information can also be loaded from an external file
+ * specified by {@link setUserFile UserFile} property. Note, the property
+ * only accepts a file path in namespace format. The user file format is
+ * similar to the above sample.
+ *
+ * The user passwords may be specified as clear text, SH1 or MD5 hashed by setting
+ * {@link setPasswordMode PasswordMode} as <b>Clear</b>, <b>SHA1</b> or <b>MD5</b>.
+ * The default name for a guest user is <b>Guest</b>. It may be changed
+ * by setting {@link setGuestName GuestName} property.
+ *
+ * TUserManager may be used together with {@link TAuthManager} which manages
+ * how users are authenticated and authorized in a Prado application.
+ *
+ * @author Qiang Xue <qiang.xue@gmail.com>
+ * @author Carl Mathisen <carl@kamikazemedia.no>
+ * @version $Id$
+ * @package System.Security
+ * @since 3.0
+ */
+class TUserManager extends TModule implements IUserManager
+{
+	/**
+	 * extension name to the user file
+	 */
+	const USER_FILE_EXT='.xml';
+
+	/**
+	 * @var array list of users managed by this module
+	 */
+	private $_users=array();
+	/**
+	 * @var array list of roles managed by this module
+	 */
+	private $_roles=array();
+	/**
+	 * @var string guest name
+	 */
+	private $_guestName='Guest';
+	/**
+	 * @var TUserManagerPasswordMode password mode
+	 */
+	private $_passwordMode=TUserManagerPasswordMode::MD5;
+	/**
+	 * @var boolean whether the module has been initialized
+	 */
+	private $_initialized=false;
+	/**
+	 * @var string user/role information file
+	 */
+	private $_userFile=null;
+
+	/**
+	 * Initializes the module.
+	 * This method is required by IModule and is invoked by application.
+	 * It loads user/role information from the module configuration.
+	 * @param mixed module configuration
+	 */
+	public function init($config)
+	{
+		$this->loadUserData($config);	
+		if($this->_userFile!==null)
+		{
+			if($this->getApplication()->getConfigurationType()==TApplication::CONFIG_TYPE_PHP)
+			{
+				$userFile = include $this->_userFile;
+				$this->loadUserDataFromPhp($userFile);
+			}
+			else
+			{
+				$dom=new TXmlDocument;
+				$dom->loadFromFile($this->_userFile);
+				$this->loadUserDataFromXml($dom);
+			}
+		}
+		$this->_initialized=true;
+	}
+	
+	/*
+	 * Loads user/role information
+	 * @param mixed the variable containing the user information
+	 */
+	private function loadUserData($config)
+	{
+		if($this->getApplication()->getConfigurationType()==TApplication::CONFIG_TYPE_PHP)
+			$this->loadUserDataFromPhp($config);
+		else
+			$this->loadUserDataFromXml($config);
+	}
+
+	/**
+	 * Loads user/role information from an php array.
+	 * @param array the array containing the user information
+	 */
+	private function loadUserDataFromPhp($config)
+	{
+		if(isset($config['users']) && is_array($config['users']))
+		{
+			foreach($config['users'] as $user)
+			{
+				$name = trim(strtolower(isset($user['name'])?$user['name']:''));
+				$password = isset($user['password'])?$user['password']:'';
+				$this->_users[$name] = $password;
+				$roles = isset($user['roles'])?$user['roles']:'';
+				if($roles!=='')
+				{
+					foreach(explode(',',$roles) as $role)
+					{
+						if(($role=trim($role))!=='')
+							$this->_roles[$name][]=$role;
+					}
+				}
+			}
+		}
+		if(isset($config['roles']) && is_array($config['roles']))
+		{
+			foreach($config['roles'] as $role)
+			{
+				$name = isset($role['name'])?$role['name']:'';
+				$users = isset($role['users'])?$role['users']:'';
+				foreach(explode(',',$users) as $user)
+				{
+					if(($user=trim($user))!=='')
+						$this->_roles[strtolower($user)][]=$name;
+				}
+			}
+		}
+	}
+
+	/**
+	 * Loads user/role information from an XML node.
+	 * @param TXmlElement the XML node containing the user information
+	 */
+	private function loadUserDataFromXml($xmlNode)
+	{
+		foreach($xmlNode->getElementsByTagName('user') as $node)
+		{
+			$name=trim(strtolower($node->getAttribute('name')));
+			$this->_users[$name]=$node->getAttribute('password');
+			if(($roles=trim($node->getAttribute('roles')))!=='')
+			{
+				foreach(explode(',',$roles) as $role)
+				{
+					if(($role=trim($role))!=='')
+						$this->_roles[$name][]=$role;
+				}
+			}
+		}
+		foreach($xmlNode->getElementsByTagName('role') as $node)
+		{
+			foreach(explode(',',$node->getAttribute('users')) as $user)
+			{
+				if(($user=trim($user))!=='')
+					$this->_roles[strtolower($user)][]=$node->getAttribute('name');
+			}
+		}
+	}
+
+	/**
+	 * Returns an array of all users.
+	 * Each array element represents a single user.
+	 * The array key is the username in lower case, and the array value is the
+	 * corresponding user password.
+	 * @return array list of users
+	 */
+	public function getUsers()
+	{
+		return $this->_users;
+	}
+
+	/**
+	 * Returns an array of user role information.
+	 * Each array element represents the roles for a single user.
+	 * The array key is the username in lower case, and the array value is
+	 * the roles (represented as an array) that the user is in.
+	 * @return array list of user role information
+	 */
+	public function getRoles()
+	{
+		return $this->_roles;
+	}
+
+	/**
+	 * @return string the full path to the file storing user/role information
+	 */
+	public function getUserFile()
+	{
+		return $this->_userFile;
+	}
+
+	/**
+	 * @param string user/role data file path (in namespace form). The file format is XML
+	 * whose content is similar to that user/role block in application configuration.
+	 * @throws TInvalidOperationException if the module is already initialized
+	 * @throws TConfigurationException if the file is not in proper namespace format
+	 */
+	public function setUserFile($value)
+	{
+		if($this->_initialized)
+			throw new TInvalidOperationException('usermanager_userfile_unchangeable');
+		else if(($this->_userFile=Prado::getPathOfNamespace($value,self::USER_FILE_EXT))===null || !is_file($this->_userFile))
+			throw new TConfigurationException('usermanager_userfile_invalid',$value);
+	}
+
+	/**
+	 * @return string guest name, defaults to 'Guest'
+	 */
+	public function getGuestName()
+	{
+		return $this->_guestName;
+	}
+
+	/**
+	 * @param string name to be used for guest users.
+	 */
+	public function setGuestName($value)
+	{
+		$this->_guestName=$value;
+	}
+
+	/**
+	 * @return TUserManagerPasswordMode how password is stored, clear text, or MD5 or SHA1 hashed. Default to TUserManagerPasswordMode::MD5.
+	 */
+	public function getPasswordMode()
+	{
+		return $this->_passwordMode;
+	}
+
+	/**
+	 * @param TUserManagerPasswordMode how password is stored, clear text, or MD5 or SHA1 hashed.
+	 */
+	public function setPasswordMode($value)
+	{
+		$this->_passwordMode=TPropertyValue::ensureEnum($value,'TUserManagerPasswordMode');
+	}
+
+	/**
+	 * Validates if the username and password are correct.
+	 * @param string user name
+	 * @param string password
+	 * @return boolean true if validation is successful, false otherwise.
+	 */
+	public function validateUser($username,$password)
+	{
+		if($this->_passwordMode===TUserManagerPasswordMode::MD5)
+			$password=md5($password);
+		else if($this->_passwordMode===TUserManagerPasswordMode::SHA1)
+			$password=sha1($password);
+		$username=strtolower($username);
+		return (isset($this->_users[$username]) && $this->_users[$username]===$password);
+	}
+
+	/**
+	 * Returns a user instance given the user name.
+	 * @param string user name, null if it is a guest.
+	 * @return TUser the user instance, null if the specified username is not in the user database.
+	 */
+	public function getUser($username=null)
+	{
+		if($username===null)
+		{
+			$user=new TUser($this);
+			$user->setIsGuest(true);
+			return $user;
+		}
+		else
+		{
+			$username=strtolower($username);
+			if(isset($this->_users[$username]))
+			{
+				$user=new TUser($this);
+				$user->setName($username);
+				$user->setIsGuest(false);
+				if(isset($this->_roles[$username]))
+					$user->setRoles($this->_roles[$username]);
+				return $user;
+			}
+			else
+				return null;
+		}
+	}
+
+	/**
+	 * Returns a user instance according to auth data stored in a cookie.
+	 * @param THttpCookie the cookie storing user authentication information
+	 * @return TUser the user instance generated based on the cookie auth data, null if the cookie does not have valid auth data.
+	 * @since 3.1.1
+	 */
+	public function getUserFromCookie($cookie)
+	{
+		if(($data=$cookie->getValue())!=='')
+		{
+			$data=unserialize($data);
+			if(is_array($data) && count($data)===2)
+			{
+				list($username,$token)=$data;
+				if(isset($this->_users[$username]) && $token===md5($username.$this->_users[$username]))
+					return $this->getUser($username);
+			}
+		}
+		return null;
+	}
+
+	/**
+	 * Saves user auth data into a cookie.
+	 * @param THttpCookie the cookie to receive the user auth data.
+	 * @since 3.1.1
+	 */
+	public function saveUserToCookie($cookie)
+	{
+		$user=$this->getApplication()->getUser();
+		$username=strtolower($user->getName());
+		if(isset($this->_users[$username]))
+		{
+			$data=array($username,md5($username.$this->_users[$username]));
+			$cookie->setValue(serialize($data));
+		}
+	}
+
+	/**
+	 * Sets a user as a guest.
+	 * User name is changed as guest name, and roles are emptied.
+	 * @param TUser the user to be changed to a guest.
+	 */
+	public function switchToGuest($user)
+	{
+		$user->setIsGuest(true);
+	}
+}
+
+/**
+ * TUserManagerPasswordMode class.
+ * TUserManagerPasswordMode defines the enumerable type for the possible modes
+ * that user passwords can be specified for a {@link TUserManager}.
+ *
+ * The following enumerable values are defined:
+ * - Clear: the password is in plain text
+ * - MD5: the password is recorded as the MD5 hash value of the original password
+ * - SHA1: the password is recorded as the SHA1 hash value of the original password
+ *
+ * @author Qiang Xue <qiang.xue@gmail.com>
+ * @version $Id$
+ * @package System.Security
+ * @since 3.0.4
+ */
+class TUserManagerPasswordMode extends TEnumerable
+{
+	const Clear='Clear';
+	const MD5='MD5';
+	const SHA1='SHA1';
+}
+